// SPDX-License-Identifier: MIT
pragma solidity 0.8.16;

import "./SwapRouter.sol";
import "./lib/ConveyorFeeMath.sol";
import "./LimitOrderRouter.sol";

/// @title LimitOrderExecutor
/// @author 0xOsiris, 0xKitsune
/// @notice This contract handles all order execution.
contract LimitOrderExecutor is SwapRouter {
    using SafeERC20 for IERC20;
    ///====================================Immutable Storage Variables==============================================//
    address immutable WETH;
    address immutable USDC;
    address public immutable LIMIT_ORDER_ROUTER;

    ///====================================Constants==============================================//
    ///@notice The Maximum Reward a beacon can receive from stoploss execution.
    ///Note:
    /*
        The STOP_LOSS_MAX_BEACON_REWARD is set to 0.06 WETH. Also Note the protocol is receiving 0.05 WETH for trades with fees surpassing the STOP_LOSS_MAX_BEACON_REWARD.
        What this means is that for stoploss orders, if the quantity of the Order surpasses the threshold such that 0.1% of the order quantity in WETH 
        is greater than 0.1 WETH total. Then the fee paid by the user will be 0.1/OrderQuantity where OrderQuantity is in terms of the amount received from the 
        output of the first Swap if WETH is not the input token. Note: For all other types of Limit Orders there is no hardcoded cap on the fee paid by the end user.
        Therefore 0.1% of the OrderQuantity will be the minimum fee paid. The fee curve reaches 0.1% in the limit, but the threshold for this 
        fee being paid is roughly $750,000. The fee paid by the user ranges from 0.5%-0.1% following a logistic curve which approaches 0.1% assymtocically in the limit
        as OrderQuantity -> infinity for all non stoploss orders. 
    */
    uint128 constant STOP_LOSS_MAX_BEACON_REWARD = 50000000000000000;

    //----------------------Modifiers------------------------------------//

    ///@notice Modifier to restrict smart contracts from calling a function.
    modifier onlyLimitOrderRouter() {
        if (msg.sender != LIMIT_ORDER_ROUTER) {
            revert MsgSenderIsNotLimitOrderRouter();
        }
        _;
    }

    ///@notice Temporary owner storage variable when transferring ownership of the contract.
    address tempOwner;

    ///@notice The owner of the Order Router contract
    ///@dev The contract owner can remove the owner funds from the contract, and transfer ownership of the contract.
    address owner;

    ///@notice Conveyor funds balance in the contract.
    uint256 conveyorBalance;

    ///@notice Boolean responsible for indicating if a function has been entered when the nonReentrant modifier is used.
    bool reentrancyStatus = false;

    ///@param _weth The wrapped native token on the chain.
    ///@param _usdc Pegged stable token on the chain.
    ///@param _deploymentByteCodes The deployment bytecodes of all dex factory contracts.
    ///@param _dexFactories The Dex factory addresses.
    ///@param _isUniV2 Array of booleans indication whether the Dex is V2 architecture.
    constructor(
        address _weth,
        address _usdc,
        bytes32[] memory _deploymentByteCodes,
        address[] memory _dexFactories,
        bool[] memory _isUniV2,
        address _gasOracle
    ) SwapRouter(_deploymentByteCodes, _dexFactories, _isUniV2) {
        require(_weth != address(0), "Invalid weth address");
        require(_usdc != address(0), "Invalid usdc address");
        
        USDC = _usdc;
        WETH = _weth;
        LIMIT_ORDER_ROUTER = address(
            new LimitOrderRouter(_gasOracle, _weth, address(this))
        );

        owner = msg.sender;
    }

    ///@notice Function to execute a batch of Token to Weth Orders.
    ///@param orders The orders to be executed.
<<<<<<< HEAD
    function executeTokenToWethOrders(OrderBook.Order[] memory orders)
        external
        onlyLimitOrderRouter
    {
=======

    function executeTokenToWethOrders(
        OrderBook.Order[] memory orders

    ) external onlyLimitOrderRouter returns (uint256, uint256) {
>>>>>>> af094b3e
        ///@notice Get all of the execution prices on TokenIn to Weth for each dex.
        ///@notice Get all prices for the pairing
        (
            SpotReserve[] memory spotReserveAToWeth,
            address[] memory lpAddressesAToWeth
        ) = _getAllPrices(orders[0].tokenIn, WETH, orders[0].feeIn);

        ///@notice Initialize all execution prices for the token pair.
        TokenToWethExecutionPrice[]
            memory executionPrices = _initializeTokenToWethExecutionPrices(
                spotReserveAToWeth,
                lpAddressesAToWeth
            );


        ///@notice Set totalBeaconReward to 0
        uint256 totalBeaconReward = 0;

        ///@notice Set totalConveyorReward to 0
        uint256 totalConveyorReward = 0;

        for (uint256 i = 0; i < orders.length; ) {
            ///@notice Create a variable to track the best execution price in the array of execution prices.
            uint256 bestPriceIndex = _findBestTokenToWethExecutionPrice(
                    executionPrices,
                    orders[i].buy
                );

            {
                ///@notice Pass the order, maxBeaconReward, and TokenToWethExecutionPrice into _executeTokenToWethSingle for execution.
                (
                    uint256 beaconReward,
                    uint256 conveyorReward
                ) = _executeTokenToWethOrder(
                        orders[i],
                        executionPrices[bestPriceIndex]
                    );
                ///@notice Increment the total beacon and conveyor reward.
                totalBeaconReward += beaconReward;
                totalConveyorReward += conveyorReward;
            }

            executionPrices[
                bestPriceIndex
            ] = calculateNewExecutionPriceTokenToWeth(
                executionPrices,
                bestPriceIndex,
                orders
            );

            unchecked {
                ++i;
            }
        }
        ///@notice Transfer the totalBeaconReward to the off chain executor.
        transferBeaconReward(totalBeaconReward, tx.origin, WETH);

        ///@notice Increment the conveyor balance.
        conveyorBalance += totalConveyorReward;

        
    }

    ///@notice Function to execute a single Token To Weth order.
    ///@param order - The order to be executed.
    ///@param executionPrice - The best priced TokenToWethExecutionPrice to execute the order on.
    function _executeTokenToWethOrder(
        OrderBook.Order memory order,
        SwapRouter.TokenToWethExecutionPrice memory executionPrice
    ) internal returns (uint256, uint256) {
        ///@notice Swap the batch amountIn on the batch lp address and send the weth back to the contract.
        (
            uint128 amountOutWeth,
            uint128 conveyorReward,
            uint128 beaconReward
        ) = _executeSwapTokenToWethOrder(
                executionPrice.lpAddressAToWeth,
                order
            );

        ///@notice Transfer the tokenOut amount to the order owner.
        transferTokensOutToOwner(order.owner, amountOutWeth, WETH);

        return (uint256(conveyorReward), uint256(beaconReward));
    }

    ///@notice Function to execute a swap from TokenToWeth for an order.
    ///@param lpAddressAToWeth - The best priced TokenToTokenExecutionPrice for the order to be executed on.
    ///@param order - The order to be executed.
    ///@return amountOutWeth - The amountOut in Weth after the swap.
    function _executeSwapTokenToWethOrder(
        address lpAddressAToWeth,
        OrderBook.Order memory order
    )
        internal
        returns (
            uint128 amountOutWeth,
            uint128 conveyorReward,
            uint128 beaconReward
        )
    {
        ///@notice Cache the order Quantity.
        uint256 orderQuantity = order.quantity;

        uint24 feeIn = order.feeIn;
        address tokenIn = order.tokenIn;
        uint256 batchAmountOutMinAToWeth = 0;
        if (_lpIsNotUniV3(lpAddressAToWeth)) {
            ///@notice Calculate the amountOutMin for the tokenA to Weth swap.
            batchAmountOutMinAToWeth = calculateAmountOutMinAToWethV2(
                    lpAddressAToWeth,
                    orderQuantity,
                    order.taxIn
                );
        }

        ///@notice Swap from tokenA to Weth.
        amountOutWeth = uint128(
            swap(
                tokenIn,
                WETH,
                lpAddressAToWeth,
                feeIn,
                order.quantity,
                batchAmountOutMinAToWeth,
                address(this),
                order.owner
            )
        );

        ///@notice Take out fees from the amountOut.
        uint128 protocolFee = _calculateFee(amountOutWeth, USDC, WETH);

        ///@notice Calculate the conveyorReward and executor reward.
        (conveyorReward, beaconReward) = ConveyorFeeMath.calculateReward(
            protocolFee,
            amountOutWeth
        );
        ///@notice If the order is a stoploss, and the beaconReward surpasses 0.05 WETH. Cap the protocol and the off chain executor at 0.05 WETH.
        if (order.stoploss) {
            if (STOP_LOSS_MAX_BEACON_REWARD < beaconReward) {
                beaconReward = STOP_LOSS_MAX_BEACON_REWARD;
                conveyorReward = STOP_LOSS_MAX_BEACON_REWARD;
            }
        }

        ///@notice Get the AmountIn for weth to tokenB.
        amountOutWeth = amountOutWeth - (beaconReward + conveyorReward);
    }

    ///@notice Initializes all routes from tokenA to Weth -> Weth to tokenB and returns an array of all combinations as ExectionPrice[]
    function _initializeTokenToWethExecutionPrices(
        SwapRouter.SpotReserve[] memory spotReserveAToWeth,
        address[] memory lpAddressesAToWeth
    ) internal view returns (SwapRouter.TokenToWethExecutionPrice[] memory) {
        ///@notice Initialize a new TokenToWethExecutionPrice array to store prices.
        SwapRouter.TokenToWethExecutionPrice[]
            memory executionPrices = new SwapRouter.TokenToWethExecutionPrice[](
                spotReserveAToWeth.length
            );

        ///@notice Scoping to avoid stack too deep.
        {
            ///@notice For each spot reserve, initialize a token to weth execution price.
            for (uint256 i = 0; i < spotReserveAToWeth.length; ++i) {
                executionPrices[i] = SwapRouter.TokenToWethExecutionPrice(
                    spotReserveAToWeth[i].res0,
                    spotReserveAToWeth[i].res1,
                    spotReserveAToWeth[i].spotPrice,
                    lpAddressesAToWeth[i],
                    dexes[i].isUniV2
                    
                );
            }
        }

        return (executionPrices);
    }

    ///@notice Initializes all routes from tokenA to Weth -> Weth to tokenB and returns an array of all combinations as ExectionPrice[]
    function _initializeTokenToTokenExecutionPrices(
        address tokenIn,
        SpotReserve[] memory spotReserveAToWeth,
        address[] memory lpAddressesAToWeth,
        SpotReserve[] memory spotReserveWethToB,
        address[] memory lpAddressWethToB
    ) internal view returns (TokenToTokenExecutionPrice[] memory) {
        ///@notice Initialize a new TokenToTokenExecutionPrice array to store prices.
        TokenToTokenExecutionPrice[]
            memory executionPrices = new TokenToTokenExecutionPrice[](
                spotReserveAToWeth.length * spotReserveWethToB.length
            );

        ///@notice If TokenIn is Weth
        if (tokenIn == WETH) {
            ///@notice Iterate through each SpotReserve on Weth to TokenB
            for (uint256 i = 0; i < spotReserveWethToB.length; ++i) {
                ///@notice Then set res0, and res1 for tokenInToWeth to 0 and lpAddressAToWeth to the 0 address
                executionPrices[i] = TokenToTokenExecutionPrice(
                    0,
                    0,
                    spotReserveWethToB[i].res0,
                    spotReserveWethToB[i].res1,
                    spotReserveWethToB[i].spotPrice,
                    address(0),
                    lpAddressWethToB[i],
                    false,
                    dexes[i].isUniV2
                );
            }
        } else {
            ///@notice Initialize index to 0
            uint256 index = 0;
            ///@notice Iterate through each SpotReserve on TokenA to Weth
            for (uint256 i = 0; i < spotReserveAToWeth.length; ) {
                ///@notice Iterate through each SpotReserve on Weth to TokenB
                for (uint256 j = 0; j < spotReserveWethToB.length; ) {
                    ///@notice Calculate the spot price from tokenA to tokenB represented as 128.128 fixed point.
                    uint256 spotPriceFinal = uint256(
                        _calculateTokenToWethToTokenSpotPrice(
                            spotReserveAToWeth[i].spotPrice,
                            spotReserveWethToB[j].spotPrice
                        )
                    ) << 64;

                    ///@notice Set the executionPrices at index to TokenToTokenExecutionPrice
                    executionPrices[index] = TokenToTokenExecutionPrice(
                        spotReserveAToWeth[i].res0,
                        spotReserveAToWeth[i].res1,
                        spotReserveWethToB[j].res1,
                        spotReserveWethToB[j].res0,
                        spotPriceFinal,
                        lpAddressesAToWeth[i],
                        lpAddressWethToB[j],
                        dexes[i].isUniV2,
                        dexes[j].isUniV2
                    );
                    ///@notice Increment the index
                    unchecked {
                        ++index;
                    }

                    unchecked {
                        ++j;
                    }
                }

                unchecked {
                    ++i;
                }
            }
        }

        return (executionPrices);
    }

    ///@notice Function to execute an array of TokenToToken orders
    ///@param orders - Array of orders to be executed.
<<<<<<< HEAD
    function executeTokenToTokenOrders(OrderBook.Order[] memory orders)
        external
        onlyLimitOrderRouter
    {
=======

    function executeTokenToTokenOrders(
        OrderBook.Order[] memory orders

    ) external onlyLimitOrderRouter returns (uint256, uint256) {
>>>>>>> af094b3e
        TokenToTokenExecutionPrice[] memory executionPrices;
        address tokenIn = orders[0].tokenIn;

        {
            uint24 feeIn = orders[0].feeIn;
            uint24 feeOut = orders[0].feeOut;
            ///@notice Get all execution prices.
            ///@notice Get all prices for the pairing tokenIn to Weth
            (
                SpotReserve[] memory spotReserveAToWeth,
                address[] memory lpAddressesAToWeth
            ) = _getAllPrices(tokenIn, WETH, feeIn);

            ///@notice Get all prices for the pairing Weth to tokenOut
            (
                SpotReserve[] memory spotReserveWethToB,
                address[] memory lpAddressWethToB
            ) = _getAllPrices(WETH, orders[0].tokenOut, feeOut);

<<<<<<< HEAD
            executionPrices = _initializeTokenToTokenExecutionPrices(
                tokenIn,
                spotReserveAToWeth,
                lpAddressesAToWeth,
                spotReserveWethToB,
                lpAddressWethToB
            );
=======
            executionPrices = ILimitOrderQuoter(LIMIT_ORDER_QUOTER)
                ._initializeTokenToTokenExecutionPrices(
                    tokenIn,
                    spotReserveAToWeth,
                    lpAddressesAToWeth,
                    spotReserveWethToB,
                    lpAddressWethToB
                );

            ///@notice Get the Max beacon reward on the SpotReserves
            maxBeaconReward = isStopLossExecution
                ? (
                    WETH != tokenIn
                        ? calculateMaxBeaconReward(
                            spotReserveAToWeth,
                            orders,
                            false
                        )
                        : calculateMaxBeaconReward(
                            spotReserveWethToB,
                            orders,
                            true
                        )
                )
                : type(uint128).max;

>>>>>>> af094b3e
        }
        ///@notice Set totalBeaconReward to 0
        uint256 totalBeaconReward = 0;
        ///@notice Set totalConveyorReward to 0
        uint256 totalConveyorReward = 0;
        bool wethIsToken0 = orders[0].tokenIn == WETH;
        ///@notice Loop through each Order.
        for (uint256 i = 0; i < orders.length; ) {
            ///@notice Create a variable to track the best execution price in the array of execution prices.
            uint256 bestPriceIndex = _findBestTokenToTokenExecutionPrice(
                    executionPrices,
                    orders[i].buy
                );

            {
                ///@notice Pass the order, maxBeaconReward, and TokenToWethExecutionPrice into _executeTokenToWethSingle for execution.
                (
                    uint256 beaconReward,
                    uint256 conveyorReward
                ) = _executeTokenToTokenOrder(
                        orders[i],
                        executionPrices[bestPriceIndex]
                    );
                totalBeaconReward += beaconReward;
                totalConveyorReward += conveyorReward;
            }

            {
                
                    uint256 spotPriceAToWeth;
                    if (!wethIsToken0) {
                        ///@notice Update the best execution price.
                        (
                            executionPrices[bestPriceIndex],
                            spotPriceAToWeth
                        ) = calculateNewExecutionPriceTokenToTokenAToWeth(
                            executionPrices,
                            bestPriceIndex,
                            orders[i]
                        );
                    }

                    ///@notice Update the best execution price.
                    (
                        executionPrices[bestPriceIndex]
                    ) = calculateNewExecutionPriceTokenToTokenWethToB(
                        executionPrices,
                        bestPriceIndex,
                        wethIsToken0 ? 0 : spotPriceAToWeth,
                        orders[i],
                        wethIsToken0
                    );
                
            }

            unchecked {
                ++i;
            }
        }
        ///@notice Transfer the totalBeaconReward to the off chain executor.
        transferBeaconReward(totalBeaconReward, tx.origin, WETH);

        conveyorBalance += totalConveyorReward;
    }
    ///@notice Helper function to calculate amountOutMin value agnostically across dexes on the first hop from tokenA to WETH.
    ///@param lpAddressAToWeth - The liquidity pool for tokenA to Weth.
    ///@param amountInOrder - The amount in on the swap.
    ///@param taxIn - The tax on the input token for the swap.
    ///@return amountOutMinAToWeth - The amountOutMin in the swap.
    function calculateAmountOutMinAToWethV2(
        address lpAddressAToWeth,
        uint256 amountInOrder,
        uint16 taxIn
    ) internal returns (uint256 amountOutMinAToWeth) {
        ///@notice Otherwise if the lp is a UniV2 LP.

        ///@notice Get the reserves from the pool.
        (uint112 reserve0, uint112 reserve1, ) = IUniswapV2Pair(
            lpAddressAToWeth
        ).getReserves();

        ///@notice Initialize the reserve0 and reserve1 depending on if Weth is token0 or token1.
        if (WETH == IUniswapV2Pair(lpAddressAToWeth).token0()) {
            uint256 amountInBuffer = (amountInOrder * taxIn) / 10**5;

            uint256 amountIn = amountInOrder - amountInBuffer;
            amountOutMinAToWeth = getAmountOut(
                amountIn,
                uint256(reserve1),
                uint256(reserve0)
            );
        } else {
            uint256 amountInBuffer = (amountInOrder * taxIn) / 10**5;

            uint256 amountIn = amountInOrder - amountInBuffer;
            amountOutMinAToWeth = getAmountOut(
                amountIn,
                uint256(reserve0),
                uint256(reserve1)
            );
        }
    }

    ///@notice Function to execute a single Token To Token order.
    ///@param order - The order to be executed.
    ///@param executionPrice - The best priced TokenToTokenExecution price to execute the order on.
    function _executeTokenToTokenOrder(
        OrderBook.Order memory order,
        TokenToTokenExecutionPrice memory executionPrice
    ) internal returns (uint256, uint256) {
        ///@notice Initialize variables to prevent stack too deep.
        uint256 amountInWethToB;
        uint128 conveyorReward;
        uint128 beaconReward;

        ///@notice Scope to prevent stack too deep.
        {
            ///@notice If the tokenIn is not weth.
            if (order.tokenIn != WETH) {
                ///@notice Execute the first swap from tokenIn to weth.
                (
                    amountInWethToB,
                    conveyorReward,
                    beaconReward
                ) = _executeSwapTokenToWethOrder(
                    executionPrice.lpAddressAToWeth,
                    order
                );

                if (amountInWethToB == 0) {
                    revert InsufficientOutputAmount();
                }
            } else {
                ///@notice Transfer the TokenIn to the contract.
                transferTokensToContract(order);

                ///@notice Cache the order quantity.
                uint256 amountIn = order.quantity;

                ///@notice Take out fees from the batch amountIn since token0 is weth.
                uint128 protocolFee = _calculateFee(
                    uint128(amountIn),
                    USDC,
                    WETH
                );

                ///@notice Calculate the conveyorReward and the off-chain logic executor reward.
                (conveyorReward, beaconReward) = ConveyorFeeMath
                    .calculateReward(protocolFee, uint128(amountIn));

                ///@notice If the order is a stoploss, and the beaconReward surpasses 0.05 WETH. Cap the protocol and the off chain executor at 0.05 WETH.
                if (order.stoploss) {
                    if (STOP_LOSS_MAX_BEACON_REWARD < beaconReward) {
                        beaconReward = STOP_LOSS_MAX_BEACON_REWARD;
                        conveyorReward = STOP_LOSS_MAX_BEACON_REWARD;
                    }
                }

                ///@notice Get the amountIn for the Weth to tokenB swap.
                amountInWethToB = amountIn - (beaconReward + conveyorReward);
            }
        }

        ///@notice Swap Weth for tokenB.
        uint256 amountOutInB = swap(
            WETH,
            order.tokenOut,
            executionPrice.lpAddressWethToB,
            order.feeOut,
            amountInWethToB,
            order.amountOutMin,
            order.owner,
            address(this)
        );

        if (amountOutInB == 0) {
            revert InsufficientOutputAmount();
        }

        return (uint256(conveyorReward), uint256(beaconReward));
    }

    ///@notice Transfer the order quantity to the contract.
    ///@param order - The orders tokens to be transferred.
    function transferTokensToContract(OrderBook.Order memory order) internal {
        IERC20(order.tokenIn).safeTransferFrom(
            order.owner,
            address(this),
            order.quantity
        );
    }

    ///@notice Function to withdraw owner fee's accumulated
    function withdrawConveyorFees() external {
        if (reentrancyStatus == true) {
            revert Reentrancy();
        }
        reentrancyStatus = true;

        ///@notice Revert if caller is not the owner.
        if (msg.sender != owner) {
            revert MsgSenderIsNotOwner();
        }

        ///@notice Unwrap the the conveyorBalance.
        IWETH(WETH).withdraw(conveyorBalance);

        safeTransferETH(owner, conveyorBalance);
        ///@notice Set the conveyorBalance to 0 prior to transferring the ETH.
        conveyorBalance = 0;

        ///@notice Set the reentrancy status to false after the conveyorBalance has been decremented to prevent reentrancy.
        reentrancyStatus = false;
    }


    ///@notice Function to return the index of the best price in the executionPrices array.
    ///@param executionPrices - Array of execution prices to evaluate.
    ///@param buyOrder - Boolean indicating whether the order is a buy or sell.
    ///@return bestPriceIndex - Index of the best price in the executionPrices array.
    function _findBestTokenToWethExecutionPrice(
        SwapRouter.TokenToWethExecutionPrice[] memory executionPrices,
        bool buyOrder
    ) internal pure returns (uint256 bestPriceIndex) {
        ///@notice If the order is a buy order, set the initial best price at 0.
        if (buyOrder) {
            uint256 bestPrice = 0xffffffffffffffffffffffffffffffffffffffffffffffffffffffffffffffff;

            ///@notice For each exectution price in the executionPrices array.
            for (uint256 i = 0; i < executionPrices.length; ) {
                uint256 executionPrice = executionPrices[i].price;

                ///@notice If the execution price is better than the best exectuion price, update the bestPriceIndex.
                if (executionPrice < bestPrice && executionPrice != 0) {
                    bestPrice = executionPrice;
                    bestPriceIndex = i;
                }

                unchecked {
                    ++i;
                }
            }
        } else {
            ///@notice If the order is a sell order, set the initial best price at max uint256.
            uint256 bestPrice = 0;
            for (uint256 i = 0; i < executionPrices.length; ) {
                uint256 executionPrice = executionPrices[i].price;

                ///@notice If the execution price is better than the best exectuion price, update the bestPriceIndex.
                if (executionPrice > bestPrice && executionPrice != 0) {
                    bestPrice = executionPrice;
                    bestPriceIndex = i;
                }

                unchecked {
                    ++i;
                }
            }
        }
    }

    ///@notice Function to return the index of the best price in the executionPrices array.
    ///@param executionPrices - Array of execution prices to evaluate.
    ///@param buyOrder - Boolean indicating whether the order is a buy or sell.
    ///@return bestPriceIndex - Index of the best price in the executionPrices array.
    function _findBestTokenToTokenExecutionPrice(
        SwapRouter.TokenToTokenExecutionPrice[] memory executionPrices,
        bool buyOrder
    ) internal pure returns (uint256 bestPriceIndex) {
        ///@notice If the order is a buy order, set the initial best price at 0.
        if (buyOrder) {
            uint256 bestPrice = 0xffffffffffffffffffffffffffffffffffffffffffffffffffffffffffffffff;
            ///@notice For each exectution price in the executionPrices array.
            for (uint256 i = 0; i < executionPrices.length; ) {
                uint256 executionPrice = executionPrices[i].price;
                ///@notice If the execution price is better than the best exectuion price, update the bestPriceIndex.
                if (executionPrice < bestPrice && executionPrice != 0) {
                    bestPrice = executionPrice;
                    bestPriceIndex = i;
                }
                unchecked {
                    ++i;
                }
            }
        } else {
            uint256 bestPrice = 0;
            ///@notice If the order is a sell order, set the initial best price at max uint256.
            for (uint256 i = 0; i < executionPrices.length; i++) {
                uint256 executionPrice = executionPrices[i].price;
                ///@notice If the execution price is better than the best exectuion price, update the bestPriceIndex.
                if (executionPrice > bestPrice && executionPrice != 0) {
                    bestPrice = executionPrice;
                    bestPriceIndex = i;
                }
            }
        }
    }


    ///@notice Function to confirm ownership transfer of the contract.
    function confirmTransferOwnership() external {
        if (msg.sender != tempOwner) {
            revert UnauthorizedCaller();
        }
        ///@notice Cleanup tempOwner storage.
        tempOwner = address(0);
        owner = msg.sender;
    }

    ///@notice Function to transfer ownership of the contract.
    function transferOwnership(address newOwner) external {
        if (msg.sender != owner) {
            revert UnauthorizedCaller();
        }

        if (newOwner == address(0)) {
            revert InvalidAddress();
        }
        tempOwner = newOwner;
    }

    ///@notice Function to retrieve the buy/sell status of a single order.
    ///@param order Order to determine buy/sell status on.
    ///@return bool Boolean indicating the buy/sell status of the order.
    function _buyOrSell(OrderBook.Order memory order)
        internal
        pure
        returns (bool)
    {
        if (order.buy) {
            return true;
        } else {
            return false;
        }
    }

    /// @notice Function to determine if an order meets the execution price.
    ///@param orderPrice The Spot price for execution of the order.
    ///@param executionPrice The current execution price of the best prices lp.
    ///@param buyOrder The buy/sell status of the order.
    function _orderMeetsExecutionPrice(
        uint256 orderPrice,
        uint256 executionPrice,
        bool buyOrder
    ) internal pure returns (bool) {
        if (buyOrder) {
            return executionPrice <= orderPrice;
        } else {
            return executionPrice >= orderPrice;
        }
    }

    ///@notice Checks if order can complete without hitting slippage
    ///@param spot_price The spot price of the liquidity pool.
    ///@param order_quantity The input quantity of the order.
    ///@param amountOutMin The slippage set by the order owner.
    function _orderCanExecute(
        uint256 spot_price,
        uint256 order_quantity,
        uint256 amountOutMin
    ) internal pure returns (bool) {
        return ConveyorMath.mul128I(spot_price, order_quantity) >= amountOutMin;
    }
}<|MERGE_RESOLUTION|>--- conflicted
+++ resolved
@@ -79,18 +79,10 @@
 
     ///@notice Function to execute a batch of Token to Weth Orders.
     ///@param orders The orders to be executed.
-<<<<<<< HEAD
     function executeTokenToWethOrders(OrderBook.Order[] memory orders)
         external
         onlyLimitOrderRouter
     {
-=======
-
-    function executeTokenToWethOrders(
-        OrderBook.Order[] memory orders
-
-    ) external onlyLimitOrderRouter returns (uint256, uint256) {
->>>>>>> af094b3e
         ///@notice Get all of the execution prices on TokenIn to Weth for each dex.
         ///@notice Get all prices for the pairing
         (
@@ -349,18 +341,10 @@
 
     ///@notice Function to execute an array of TokenToToken orders
     ///@param orders - Array of orders to be executed.
-<<<<<<< HEAD
     function executeTokenToTokenOrders(OrderBook.Order[] memory orders)
         external
         onlyLimitOrderRouter
     {
-=======
-
-    function executeTokenToTokenOrders(
-        OrderBook.Order[] memory orders
-
-    ) external onlyLimitOrderRouter returns (uint256, uint256) {
->>>>>>> af094b3e
         TokenToTokenExecutionPrice[] memory executionPrices;
         address tokenIn = orders[0].tokenIn;
 
@@ -380,7 +364,6 @@
                 address[] memory lpAddressWethToB
             ) = _getAllPrices(WETH, orders[0].tokenOut, feeOut);
 
-<<<<<<< HEAD
             executionPrices = _initializeTokenToTokenExecutionPrices(
                 tokenIn,
                 spotReserveAToWeth,
@@ -388,34 +371,6 @@
                 spotReserveWethToB,
                 lpAddressWethToB
             );
-=======
-            executionPrices = ILimitOrderQuoter(LIMIT_ORDER_QUOTER)
-                ._initializeTokenToTokenExecutionPrices(
-                    tokenIn,
-                    spotReserveAToWeth,
-                    lpAddressesAToWeth,
-                    spotReserveWethToB,
-                    lpAddressWethToB
-                );
-
-            ///@notice Get the Max beacon reward on the SpotReserves
-            maxBeaconReward = isStopLossExecution
-                ? (
-                    WETH != tokenIn
-                        ? calculateMaxBeaconReward(
-                            spotReserveAToWeth,
-                            orders,
-                            false
-                        )
-                        : calculateMaxBeaconReward(
-                            spotReserveWethToB,
-                            orders,
-                            true
-                        )
-                )
-                : type(uint128).max;
-
->>>>>>> af094b3e
         }
         ///@notice Set totalBeaconReward to 0
         uint256 totalBeaconReward = 0;
@@ -777,6 +732,6 @@
         uint256 order_quantity,
         uint256 amountOutMin
     ) internal pure returns (bool) {
-        return ConveyorMath.mul128I(spot_price, order_quantity) >= amountOutMin;
+        return ConveyorMath.mul128U(spot_price, order_quantity) >= amountOutMin;
     }
 }