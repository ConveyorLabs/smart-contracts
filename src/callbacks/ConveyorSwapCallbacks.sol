--- conflicted
+++ resolved
@@ -12,11 +12,8 @@
 import {LinkSwapCallback} from "./LinkSwapCallback.sol";
 import {SakeSwapCallback} from "./SakeSwapCallback.sol";
 import {DefiSwapCallback} from "./DefiSwapCallback.sol";
-<<<<<<< HEAD
-=======
 import {KyberSwapV3Callback} from "./KyberSwapV3Callback.sol";
 import {AlgebraCallback} from "./AlgebraCallback.sol";
->>>>>>> ca23e4a1
 
 contract ConveyorSwapCallbacks is
     PancakeV2Callback,
@@ -29,11 +26,7 @@
     ApeSwapCallback,
     LinkSwapCallback,
     SakeSwapCallback,
-<<<<<<< HEAD
-    DefiSwapCallback
-=======
     DefiSwapCallback,
     KyberSwapV3Callback,
     AlgebraCallback
->>>>>>> ca23e4a1
 {}