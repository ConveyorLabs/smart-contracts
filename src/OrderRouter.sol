// SPDX-License-Identifier: UNLICENSED
pragma solidity >=0.8.13;

import "../lib/interfaces/token/IERC20.sol";
// import "../lib/interfaces/uniswap-v2/IUniswapV2Router02.sol";
import "../lib/interfaces/uniswap-v2/IUniswapV2Factory.sol";
import "../lib/interfaces/uniswap-v2/IUniswapV2Pair.sol";
import "../lib/interfaces/uniswap-v3/IUniswapV3Factory.sol";
import "../lib/interfaces/uniswap-v3/IUniswapV3Pool.sol";
import "../lib/libraries/ConveyorMath.sol";
import "./OrderBook.sol";
import "./test/utils/Console.sol";
import "../lib/libraries/Uniswap/FullMath.sol";
import "../lib/libraries/Uniswap/TickMath.sol";

contract OrderRouter {
    //----------------------Constructor------------------------------------//

    //----------------------Errors------------------------------------//
    error InsufficientOutputAmount();

    //----------------------Structs------------------------------------//

    /// @notice Struct to store important Dex specifications
    struct Dex {
        address factoryAddress;
        bytes32 initBytecode;
        bool isUniV2;
    }

    //----------------------State Structures------------------------------------//

    /// @notice Array of dex structures to be used throughout the contract for pair spot price calculations
    Dex[] public dexes;

    struct SpotReserve {
        uint256 spotPrice;
        uint256 res0;
        uint256 res1;
    }

    //----------------------Functions------------------------------------//

    /// @notice Helper function to calculate the logistic mapping output on a USDC input quantity for fee % calculation
    /// @dev calculation assumes 64x64 fixed point in128 representation for all values
    /// @param amountIn uint128 USDC amount in 64x64 fixed point to calculate the fee % of
    /// @return Out64x64 int128 Fee percent
    function _calculateFee(uint128 amountIn)
        internal
        pure
        returns (uint128 Out64x64)
    {

        require(
            !(amountIn << 64 > 0xfffffffffffffffffffffffffff),
            "Overflow Error"
        );

        uint128 iamountIn = amountIn << 64;
        uint128 numerator = 16602069666338597000; //.9 sccale := 1e19 ==> 64x64 fixed representation

        uint128 denominator = (23058430092136940000 +
            ConveyorMath.exp(ConveyorMath.div64x64(iamountIn, 75000 << 64)));

        uint128 rationalFraction = ConveyorMath.div64x64(
            numerator,
            denominator
        );

        Out64x64 = (rationalFraction + 1844674407370955300) / 10**2;
    }

    /// @notice Helper function to calculate beacon and conveyor reward on transaction execution
    /// @param percentFee uint8 percentage of order size to be taken from user order size
    /// @param wethValue uint256 total order value in wei at execution price
    /// @return conveyorReward conveyor reward in terms of wei
    /// @return beaconReward beacon reward in wei
    function _calculateReward(uint128 percentFee, uint128 wethValue)
        internal
        pure
        returns (uint128 conveyorReward, uint128 beaconReward)
    {
        uint128 conveyorPercent = (percentFee +
            ConveyorMath.div64x64(
                92233720368547760 - percentFee,
                uint128(2) << 64
            ) +
            uint128(18446744073709550)) * 10**2;
        uint128 beaconPercent = (uint128(1) << 64) - conveyorPercent;

        conveyorReward = ConveyorMath.mul64x64(
            ConveyorMath.mul64x64(percentFee, wethValue),
            conveyorPercent
        );
        beaconReward = ConveyorMath.mul64x64(
            ConveyorMath.mul64x64(percentFee, wethValue),
            beaconPercent
        );

        return (conveyorReward, beaconReward);
    }

    /// @notice Helper function to check if min credits needed for order placement are satisfied
    /// @param orderGroup := array of order's to be placed
    /// @param gasPrice uint256 in gwei
    /// @return bool := boolean value indicating whether gas credit's provide coverage over all orders in the orderGroup
    function _hasMinGasCredits(
        OrderBook.Order[] calldata orderGroup,
        uint256 gasPrice
    ) internal pure returns (bool) {
        /// Todo iterate through each order in orderGroup, check if gas credits is satisfied for each order
    }

    /// @notice Helper function to calculate the max beacon reward for a group of order's
    /// @param reserve0SnapShot uint256 snapShotSpot of the lowest execution spot price of the whole batch
    /// @param reserve1SnapShot uint256 snapShotSpot of the lowest execution spot price of the whole batch
    /// @param reserve0 uint256 reserve0 of lp at execution time
    /// @param reserve1 uint256 reserve1 of lp at execution time
    /// @param fee uint256 lp fee
    /// @return maxReward uint256 maximum safe beacon reward to protect against flash loan price manipulation in the lp
    function _calculateMaxBeaconReward(
        uint128 reserve0SnapShot,
        uint128 reserve1SnapShot,
        uint128 reserve0,
        uint128 reserve1,
        uint128 fee
    ) public pure returns (uint128) {
        unchecked {
            uint128 maxReward = ConveyorMath.mul64x64(
                fee,
                uint128(
                    _calculateAlphaX(
                        reserve0SnapShot,
                        reserve1SnapShot,
                        reserve0,
                        reserve1
                    ) >> 64
                )
            );
            require(maxReward <= 0xFFFFFFFFFFFFFFFFFFFFFFFFFFFFFFFF);
            return maxReward;
        }
    }

    /// @notice Helper function to calculate the input amount needed to manipulate the spot price of the pool from snapShot to executionPrice
    /// @param reserve0SnapShot snapShot of reserve0 at snapShot time
    /// @param reserve1SnapShot snapShot of reserve1 at snapShot time
    /// @param reserve0Execution snapShot of reserve0 at snapShot time
    /// @param reserve1Execution snapShot of reserve1 at snapShot time
    /// @return alphaX alphaX amount to manipulate the spot price of the respective lp to execution trigger
    function _calculateAlphaX(
        uint128 reserve0SnapShot,
        uint128 reserve1SnapShot,
        uint128 reserve0Execution,
        uint128 reserve1Execution
    ) internal pure returns (uint256 alphaX) {
        //Store execution spot price in int128 executionSpot
        uint128 executionSpot = ConveyorMath.div64x64(
            reserve0Execution,
            reserve1Execution
        );

        //Store snapshot spot price in int128 snapshotSpot
        uint128 snapShotSpot = ConveyorMath.div64x64(
            reserve0SnapShot,
            reserve1SnapShot
        );

        //Store difference proportional difference between executionSpot and snapShotSpot in int128 delta
        uint128 delta = uint128(
            ConveyorMath.abs(
                int128(ConveyorMath.div64x64(executionSpot, snapShotSpot)) -
                    (1 << 64)
            )
        );

        //Store k=reserve0SnapShot*reserve1SnapShot in int256 k
        uint256 k = uint256(
            ConveyorMath.mul64x64(reserve0SnapShot, reserve1SnapShot)
        ) << 64;

        //Store sqrt k in sqrtK int128
        uint128 sqrtK = ConveyorMath.sqrtu(k);

        //Store sqrt of reserve0SnapShot in sqrtReserve0Snap
        uint128 sqrtReserve0Snap = ConveyorMath.sqrtu(
            uint256(reserve0SnapShot) << 64
        );

        //sqrtNumPartial := sqrt(delta*r_y+r_y)
        uint128 sqrtNumPartial = ConveyorMath.sqrtu(
            uint256(
                ConveyorMath.mul64x64(delta, reserve1SnapShot) +
                    reserve1SnapShot
            ) << 64
        );

        //Full numerator in numerator uint256 of alphaX fraction ==> sqrt(k)*sqrt(r_x)*sqrt(delta*r_y+r_y)-k
        uint256 numerator = (uint256(
            ConveyorMath.mul64x64(
                ConveyorMath.mul64x64(sqrtK, sqrtReserve0Snap),
                sqrtNumPartial
            )
        ) << 64) - k;

        alphaX = ConveyorMath.div128x128(
            numerator,
            (uint256(reserve1SnapShot) << 64)
        );
    }

    //------------------------Admin Functions----------------------------

    //TODO: add onlyOwner
    /// @notice Add Dex struct to dexes array from arr _factory, and arr _hexDem
    /// @param _factory address[] dex factory address's to add
    /// @param _hexDem Factory address create2 deployment bytecode array
    /// @param isUniV2 Array of bool's indicating uniV2 status
    //TODO: this should be plural, but dexes or dexs?
    function addDex(
        address[] memory _factory,
        bytes32[] memory _hexDem,
        bool[] memory isUniV2
    ) public {
        require(
            (_factory.length == _hexDem.length &&
                _hexDem.length == isUniV2.length),
            "Invalid input, Arr length mismatch"
        );
        for (uint256 i = 0; i < _factory.length; i++) {
            Dex memory d = Dex(_factory[i], _hexDem[i], isUniV2[i]);
            dexes.push(d);
        }
    }

    function _swapV2(
        address _tokenIn,
        address _tokenOut,
        address _lp,
        uint256 _amountIn,
        uint256 _amountOutMin
    ) internal returns (uint256) {
        /// transfer the tokens to the lp
        IERC20(_tokenIn).transferFrom(msg.sender, _lp, _amountIn);

        //Sort the tokens
        (address token0, ) = _sortTokens(_tokenIn, _tokenOut);

        //Initialize the amount out depending on the token order
        (uint256 amount0Out, uint256 amount1Out) = _tokenIn == token0
            ? (uint256(0), _amountOutMin)
            : (_amountOutMin, uint256(0));

        ///@notice get the balance before
        uint256 balanceBefore = IERC20(_tokenOut).balanceOf(address(this));

        /// @notice Swap tokens for wrapped native tokens (nato).
        IUniswapV2Pair(_lp).swap(
            amount0Out,
            amount1Out,
            address(this),
            new bytes(0)
        );

        ///@notice calculate the amount recieved
        uint256 amountRecieved = IERC20(_tokenOut).balanceOf(address(this)) -
            balanceBefore;

        ///@notice if the amount recieved is less than the amount out min, revert
        if (amountRecieved >= _amountOutMin) {
            revert InsufficientOutputAmount();
        }

        return amountRecieved;
    }

    function _swapV3() internal returns (uint256) {}

    /// @notice Helper function to get Uniswap V2 spot price of pair token1/token2
    /// @param token0 bytes32 address of token1
    /// @param token1 bytes32 address of token2
    /// @param _factory bytes32 contract factory address
    /// @param _initBytecode bytes32 initialization bytecode for dex pair
<<<<<<< HEAD
    function calculateV2SpotPrice(
=======

    function _calculateV2SpotPrice(
>>>>>>> fd282ba8
        address token0,
        address token1,
        address _factory,
        bytes32 _initBytecode
    ) internal view returns (SpotReserve memory spRes, address poolAddress) {
        require(token0 != token1, "Invalid Token Pair, IDENTICAL Address's");
        (address tok0, address tok1) = _sortTokens(token0, token1);

        SpotReserve memory _spRes;

        //Return Uniswap V2 Pair address
        address pairAddress = address(
            uint160(
                uint256(
                    keccak256(
                        abi.encodePacked(
                            hex"ff",
                            _factory,
                            keccak256(abi.encodePacked(tok0, tok1)),
                            _initBytecode
                        )
                    )
                )
            )
        );
        require(pairAddress != address(0), "Invalid token pair");

        if (!(IUniswapV2Factory(_factory).getPair(tok0, tok1) == pairAddress)) {
            return (_spRes, address(0));
        }

        //Set reserve0, reserve1 to current LP reserves
        (uint112 reserve0, uint112 reserve1, ) = IUniswapV2Pair(pairAddress)
            .getReserves();

        (_spRes.res0, _spRes.res1) = (reserve0, reserve1);

        //Get target decimals for token0 & token1
        uint8 token0Decimals = _getTargetDecimals(tok0);
        uint8 token1Decimals = _getTargetDecimals(tok1);

        //Set common based reserve values
        (uint256 commonReserve0, uint256 commonReserve1) = _convertToCommonBase(
            reserve0,
            token0Decimals,
            reserve1,
            token1Decimals
        );

        _spRes.spotPrice = (commonReserve0 << 9) / commonReserve1;

        // Left shift commonReserve0 9 digits i.e. commonReserve0 = commonReserve0 * 2 ** 9
        (spRes, poolAddress) = (_spRes, pairAddress);
    }

    /// @notice Helper function to get Uniswap V2 spot price of pair token1/token2
    /// @param token0 bytes32 address of token1
    /// @param token1 bytes32 address of token2
    /// @param amountIn amountIn to get out amount spot
    /// @param FEE lp fee
    /// @param tickSecond the tick second range to get the lp spot price from
    /// @param _factory Uniswap v3 factory address
<<<<<<< HEAD
    function calculateV3SpotPrice(
=======

    function _calculateV3SpotPrice(
>>>>>>> fd282ba8
        address token0,
        address token1,
        uint112 amountIn,
        uint24 FEE,
        uint32 tickSecond,
        address _factory
    ) internal view returns (SpotReserve memory, address) {
<<<<<<< HEAD

        SpotReserve memory _spRes;
=======
        SpotReserve memory _spRes;

>>>>>>> fd282ba8
        address pool;

        int24 tick;
        int56 tickCumulativesDelta;

        //Scope to prevent stack too deep error
        {
            //Pool address for token pair
            pool = IUniswapV3Factory(_factory).getPool(token0, token1, FEE);

            if (pool == address(0)) {
                return (_spRes, address(0));
            }
            _spRes.res0 = IERC20(token0).balanceOf(pool);
            _spRes.res1 = IERC20(token1).balanceOf(pool);
            {
                // int56 / uint32 = int24
                tick = getTick(pool, tickSecond);
            }
            //so if tickCumulativeDelta < 0 and division has remainder, then rounddown
            if (
                tickCumulativesDelta < 0 &&
                (tickCumulativesDelta % int32(1) != 0)
            ) {
                tick--;
            }
        }

        //amountOut = tick range spot over specified tick interval
<<<<<<< HEAD
        _spRes.spotPrice = getQuoteAtTick(tick, amountIn, token0, token1)<<9;
     
=======
        _spRes.spotPrice = _getQuoteAtTick(tick, amountIn, token0, token1) << 9;

>>>>>>> fd282ba8
        return (_spRes, pool);
    }

    function getTick(address pool, uint32 tickSecond)
        internal
        view
        returns (int24 tick)
    {
        int56 tickCumulativesDelta;
        //tickSeconds array defines our tick interval of observation over the lp
        uint32[] memory tickSeconds = new uint32[](2);
        //Populate tickSeconds array current block to tickSecond behind current block for tick range
        tickSeconds[0] = tickSecond;
        tickSeconds[1] = 0;

        {
            (int56[] memory tickCumulatives, ) = IUniswapV3Pool(pool).observe(
                tickSeconds
            );

            //Scope to prevent deep stack error
            //Spot price of tickSeconds ago - spot price of current block
            tickCumulativesDelta = tickCumulatives[1] - tickCumulatives[0];
        }
        // int56 / uint32 = int24
        tick = int24(tickCumulativesDelta / (1));
    }

    /// @notice Helper to get all lps and prices across multiple dexes
    /// @param token0 address of token0
    /// @param token1 address of token1
    /// @param tickSecond tick second range on univ3
    /// @param FEE uniV3 fee
    function _getAllPrices(
        address token0,
        address token1,
        uint32 tickSecond,
        uint24 FEE
<<<<<<< HEAD
    ) internal view returns (SpotReserve[] memory prices, address[] memory lps) {
=======
    )
        internal
        view
        returns (SpotReserve[] memory prices, address[] memory lps)
    {
>>>>>>> fd282ba8
        //Target base amount in value
        uint112 amountIn = _getTargetAmountIn(token0, token1);

        SpotReserve[] memory _spotPrices = new SpotReserve[](dexes.length);
        address[] memory _lps = new address[](dexes.length);

        //Iterate through Dex's in dexes check if isUniV2 and accumulate spot price to meanSpotPrice
<<<<<<< HEAD
        for (uint256 i = 0; i < dexes.length; ++i) { 
=======
        for (uint256 i = 0; i < dexes.length; ++i) {
>>>>>>> fd282ba8
            if (dexes[i].isUniV2) {
                {
                    //Right shift spot price 9 decimals and add to meanSpotPrice
                    (
                        SpotReserve memory spotPrice,
                        address poolAddress
                    ) = _calculateV2SpotPrice(
                            token0,
                            token1,
                            dexes[i].factoryAddress,
                            dexes[i].initBytecode
                        );
                    if (spotPrice.spotPrice != 0) {
                        _spotPrices[i] = spotPrice;
                        _lps[i] = poolAddress;
                    }
                }
            } else {
                {
                    {
<<<<<<< HEAD
                        (SpotReserve memory spotPrice, address poolAddress) = calculateV3SpotPrice(
                            token0,
                            token1,
                            amountIn,
                            FEE,
                            tickSecond,
                            dexes[i].factoryAddress
                        );
                        if(spotPrice.spotPrice != 0){
                            _lps[i]= poolAddress;
                            _spotPrices[i]= spotPrice;     
                        }
                    }
                }
            }
        }
        (prices, lps)= (_spotPrices, _lps);
    }

    /// @notice Helper to get the lp fee from a v3 pair address
    /// @param pairAddress address of v3 lp pair
    /// @return poolFee uint24 fee of the pool
    function _getV3PoolFee(address pairAddress) internal view returns (uint24 poolFee){
        poolFee = IUniswapV3Pool(pairAddress).fee();
    }

=======
                        (
                            SpotReserve memory spotPrice,
                            address poolAddress
                        ) = _calculateV3SpotPrice(
                                token0,
                                token1,
                                amountIn,
                                FEE,
                                tickSecond,
                                dexes[i].factoryAddress
                            );
                        if (spotPrice.spotPrice != 0) {
                            _lps[i] = poolAddress;
                            _spotPrices[i] = spotPrice;
                        }
                    }
                }
            }
        }

        (prices, lps) = (_spotPrices, _lps);
    }

>>>>>>> fd282ba8
    /// @notice Helper to get amountIn amount for token pair
    function _getTargetAmountIn(address token0, address token1)
        internal
        view
        returns (uint112 amountIn)
    {
        //Get target decimals for token0, token1
        uint8 token0Target = _getTargetDecimals(token0);
        uint8 token1Target = _getTargetDecimals(token1);

        //target decimal := the difference in decimal targets between tokens
        uint8 targetDec = (token0Target < token1Target)
            ? (token1Target - token0Target)
            : (token0Target - token1Target);

        //Set amountIn to correct target decimals
        amountIn = uint112(10**(targetDec));
    }

    /// @notice Helper function to change the base decimal value of token0 & token1 to the same target decimal value
    /// target decimal value for both token decimals to match will be max(token0Decimals, token1Decimals)
    /// @param reserve0 uint256 token1 value
    /// @param token0Decimals Decimals of token0
    /// @param reserve1 uint256 token2 value
    /// @param token1Decimals Decimals of token1
    function _convertToCommonBase(
        uint256 reserve0,
        uint8 token0Decimals,
        uint256 reserve1,
        uint8 token1Decimals
    ) internal pure returns (uint256, uint256) {
        /// @dev Conditionally change the decimal to target := max(decimal0, decimal1)
        /// return tuple of modified reserve values in matching decimals
        if (token0Decimals > token1Decimals) {
            return (
                reserve0,
                reserve1 * (10**(token0Decimals - token1Decimals))
            );
        } else {
            return (
                reserve0 * (10**(token1Decimals - token0Decimals)),
                reserve1
            );
        }
    }

    /// @notice Helper function to get target decimals of ERC20 token
    /// @param token address of token to get target decimals
    /// @return targetDecimals uint8 target decimals of token
    function _getTargetDecimals(address token)
        internal
        view
        returns (uint8 targetDecimals)
    {
        return IERC20(token).decimals();
    }

    /// @notice Helper function to return sorted token addresses
    function _sortTokens(address tokenA, address tokenB)
        internal
        pure
        returns (address token0, address token1)
    {
        require(tokenA != tokenB, "UniswapV2Library: IDENTICAL_ADDRESSES");
        (token0, token1) = tokenA < tokenB
            ? (tokenA, tokenB)
            : (tokenB, tokenA);
        require(token0 != address(0), "UniswapV2Library: ZERO_ADDRESS");
    }

    /// @notice Given a tick and a token amount, calculates the amount of token received in exchange
    /// @param tick Tick value used to calculate the quote
    /// @param baseAmount Amount of token to be converted
    /// @param baseToken Address of an ERC20 token contract used as the baseAmount denomination
    /// @param quoteToken Address of an ERC20 token contract used as the quoteAmount denomination
    /// @return quoteAmount Amount of quoteToken received for baseAmount of baseToken
    function _getQuoteAtTick(
        int24 tick,
        uint128 baseAmount,
        address baseToken,
        address quoteToken
    ) internal pure returns (uint256 quoteAmount) {
        uint160 sqrtRatioX96 = TickMath.getSqrtRatioAtTick(tick);

        // Calculate quoteAmount with better precision if it doesn't overflow when multiplied by itself
        if (sqrtRatioX96 <= type(uint128).max) {
            uint256 ratioX192 = uint256(sqrtRatioX96) * sqrtRatioX96;
            quoteAmount = baseToken < quoteToken
                ? FullMath.mulDiv(ratioX192, baseAmount, 1 << 192)
                : FullMath.mulDiv(1 << 192, baseAmount, ratioX192);
        } else {
            uint256 ratioX128 = FullMath.mulDiv(
                sqrtRatioX96,
                sqrtRatioX96,
                1 << 64
            );
            quoteAmount = baseToken < quoteToken
                ? FullMath.mulDiv(ratioX128, baseAmount, 1 << 128)
                : FullMath.mulDiv(1 << 128, baseAmount, ratioX128);
        }
    }
}<|MERGE_RESOLUTION|>--- conflicted
+++ resolved
@@ -281,12 +281,8 @@
     /// @param token1 bytes32 address of token2
     /// @param _factory bytes32 contract factory address
     /// @param _initBytecode bytes32 initialization bytecode for dex pair
-<<<<<<< HEAD
-    function calculateV2SpotPrice(
-=======
 
     function _calculateV2SpotPrice(
->>>>>>> fd282ba8
         address token0,
         address token1,
         address _factory,
@@ -349,12 +345,8 @@
     /// @param FEE lp fee
     /// @param tickSecond the tick second range to get the lp spot price from
     /// @param _factory Uniswap v3 factory address
-<<<<<<< HEAD
-    function calculateV3SpotPrice(
-=======
 
     function _calculateV3SpotPrice(
->>>>>>> fd282ba8
         address token0,
         address token1,
         uint112 amountIn,
@@ -362,13 +354,8 @@
         uint32 tickSecond,
         address _factory
     ) internal view returns (SpotReserve memory, address) {
-<<<<<<< HEAD
-
         SpotReserve memory _spRes;
-=======
-        SpotReserve memory _spRes;
-
->>>>>>> fd282ba8
+
         address pool;
 
         int24 tick;
@@ -398,13 +385,8 @@
         }
 
         //amountOut = tick range spot over specified tick interval
-<<<<<<< HEAD
-        _spRes.spotPrice = getQuoteAtTick(tick, amountIn, token0, token1)<<9;
-     
-=======
         _spRes.spotPrice = _getQuoteAtTick(tick, amountIn, token0, token1) << 9;
 
->>>>>>> fd282ba8
         return (_spRes, pool);
     }
 
@@ -443,15 +425,11 @@
         address token1,
         uint32 tickSecond,
         uint24 FEE
-<<<<<<< HEAD
-    ) internal view returns (SpotReserve[] memory prices, address[] memory lps) {
-=======
     )
         internal
         view
         returns (SpotReserve[] memory prices, address[] memory lps)
     {
->>>>>>> fd282ba8
         //Target base amount in value
         uint112 amountIn = _getTargetAmountIn(token0, token1);
 
@@ -459,11 +437,7 @@
         address[] memory _lps = new address[](dexes.length);
 
         //Iterate through Dex's in dexes check if isUniV2 and accumulate spot price to meanSpotPrice
-<<<<<<< HEAD
-        for (uint256 i = 0; i < dexes.length; ++i) { 
-=======
         for (uint256 i = 0; i < dexes.length; ++i) {
->>>>>>> fd282ba8
             if (dexes[i].isUniV2) {
                 {
                     //Right shift spot price 9 decimals and add to meanSpotPrice
@@ -484,34 +458,6 @@
             } else {
                 {
                     {
-<<<<<<< HEAD
-                        (SpotReserve memory spotPrice, address poolAddress) = calculateV3SpotPrice(
-                            token0,
-                            token1,
-                            amountIn,
-                            FEE,
-                            tickSecond,
-                            dexes[i].factoryAddress
-                        );
-                        if(spotPrice.spotPrice != 0){
-                            _lps[i]= poolAddress;
-                            _spotPrices[i]= spotPrice;     
-                        }
-                    }
-                }
-            }
-        }
-        (prices, lps)= (_spotPrices, _lps);
-    }
-
-    /// @notice Helper to get the lp fee from a v3 pair address
-    /// @param pairAddress address of v3 lp pair
-    /// @return poolFee uint24 fee of the pool
-    function _getV3PoolFee(address pairAddress) internal view returns (uint24 poolFee){
-        poolFee = IUniswapV3Pool(pairAddress).fee();
-    }
-
-=======
                         (
                             SpotReserve memory spotPrice,
                             address poolAddress
@@ -531,11 +477,16 @@
                 }
             }
         }
-
-        (prices, lps) = (_spotPrices, _lps);
-    }
-
->>>>>>> fd282ba8
+        (prices, lps)= (_spotPrices, _lps);
+    }
+
+    /// @notice Helper to get the lp fee from a v3 pair address
+    /// @param pairAddress address of v3 lp pair
+    /// @return poolFee uint24 fee of the pool
+    function _getV3PoolFee(address pairAddress) internal view returns (uint24 poolFee){
+        poolFee = IUniswapV3Pool(pairAddress).fee();
+    }
+
     /// @notice Helper to get amountIn amount for token pair
     function _getTargetAmountIn(address token0, address token1)
         internal
