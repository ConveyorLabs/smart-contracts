--- conflicted
+++ resolved
@@ -1,12 +1,8 @@
 # Ignore Mac DS_Store files
 .DS_Store
 **/.DS_Store
-<<<<<<< HEAD
-./cache
-./out
-=======
+
 
 
 cache/
 out/
->>>>>>> d7a43e5c
