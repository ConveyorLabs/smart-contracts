--- conflicted
+++ resolved
@@ -84,15 +84,10 @@
 
     ///@notice Function to execute a batch of Token to Weth Orders.
     ///@param orders The orders to be executed.
-<<<<<<< HEAD
-    ///@param isStopLossExecution Boolean indicating whether the orders stoploss status is true.
-    function executeTokenToWethOrders(
-        OrderBook.Order[] memory orders,
-        bool isStopLossExecution
-=======
+
     function executeTokenToWethOrders(
         OrderBook.Order[] memory orders
->>>>>>> 3ff29269
+
     ) external onlyLimitOrderRouter returns (uint256, uint256) {
         ///@notice Get all of the execution prices on TokenIn to Weth for each dex.
         ///@notice Get all prices for the pairing
@@ -109,14 +104,7 @@
                 lpAddressesAToWeth
             );
 
-<<<<<<< HEAD
-        ///@notice Calculate the max beacon reward from the spot reserves.
-        uint128 maxBeaconReward = isStopLossExecution
-            ? calculateMaxBeaconReward(spotReserveAToWeth, orders, false)
-            : type(uint128).max;
-
-=======
->>>>>>> 3ff29269
+
         ///@notice Set totalBeaconReward to 0
         uint256 totalBeaconReward = 0;
 
@@ -256,15 +244,10 @@
 
     ///@notice Function to execute an array of TokenToToken orders
     ///@param orders - Array of orders to be executed.
-<<<<<<< HEAD
-    ///@param isStopLossExecution Boolean indicating whether the orders stoploss status is true.
-    function executeTokenToTokenOrders(
-        OrderBook.Order[] memory orders,
-        bool isStopLossExecution
-=======
+
     function executeTokenToTokenOrders(
         OrderBook.Order[] memory orders
->>>>>>> 3ff29269
+
     ) external onlyLimitOrderRouter returns (uint256, uint256) {
         TokenToTokenExecutionPrice[] memory executionPrices;
         address tokenIn = orders[0].tokenIn;
@@ -294,7 +277,7 @@
                     spotReserveWethToB,
                     lpAddressWethToB
                 );
-<<<<<<< HEAD
+
             ///@notice Get the Max beacon reward on the SpotReserves
             maxBeaconReward = isStopLossExecution
                 ? (
@@ -311,9 +294,7 @@
                         )
                 )
                 : type(uint128).max;
-=======
-            
->>>>>>> 3ff29269
+
         }
         ///@notice Set totalBeaconReward to 0
         uint256 totalBeaconReward = 0;
