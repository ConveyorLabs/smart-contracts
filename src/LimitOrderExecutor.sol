--- conflicted
+++ resolved
@@ -502,15 +502,8 @@
     Since the function is onlyLimitOrderRouter, the sandBoxRouter address will never change*/
     function executeSandboxLimitOrders(
         OrderBook.SandboxLimitOrder[] memory orders,
-<<<<<<< HEAD
         SandboxRouter.SandboxMulticall calldata sandboxMulticall
     ) external onlyLimitOrderRouter nonReentrant {
-=======
-        SandboxRouter.SandboxMulticall calldata sandboxMulticall,
-        address sandBoxRouter
-        ///TODO: Make sure to add whatever modifier needs to be here back
-    ) external nonReentrant onlyLimitOrderRouter{
->>>>>>> 5793eb07
         uint256 expectedAccumulatedFees = 0;
 
         if (sandboxMulticall.transferAddresses.length > 0) {
