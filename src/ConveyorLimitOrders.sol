// SPDX-License-Identifier: UNLICENSED
pragma solidity >=0.8.15;

<<<<<<< HEAD
import "../lib/interfaces/token/IERC20.sol";
import "../lib/interfaces/uniswap-v2/IUniswapV2Router02.sol";
import "../lib/interfaces/uniswap-v2/IUniswapV2Factory.sol";
import "../lib/interfaces/uniswap-v2/IUniswapV2Pair.sol";
import "./test/utils/Console.sol";
import "../lib/interfaces/uniswap-v3/IUniswapV3Factory.sol";
import "../lib/interfaces/uniswap-v3/IUniswapV3Pool.sol";
import "../lib/libraries/ConveyorMath.sol";
import "./test/utils/Console.sol";
import "./OrderBook.sol";
import "./OrderRouter.sol";

///@notice for all order placement, order updates and order cancelation logic, see OrderBook
///@notice for all order fulfuillment logic, see OrderRouter

contract ConveyorLimitOrders is OrderBook, OrderRouter {
    // ========================================= Modifiers =============================================
    modifier onlyEOA() {
        require(msg.sender == tx.origin);
        _;
=======
contract ConveyorLimitOrders {
    modifier onlyEOA() {
        require(msg.sender == tx.origin);
        _;
    }

    /// @notice enumeration of event type to be emmited from eoa function calls for, for queryable beacon event listening
    enum EventType {
        PLACE,
        UPDATE,
        CANCEL,
        CANCEL_ALL,
        FILLED,
        FAILED
>>>>>>> a8cda823
    }

    // ========================================= State Variables =============================================

    //mapping to hold users gas credit balances
    mapping(address => uint256) creditBalance;

    address immutable WETH;

    // ========================================= Constructor =============================================

    constructor(address _gasOracle, address _weth) OrderBook(_gasOracle) {
        WETH = _weth;
    }

<<<<<<< HEAD
    // ========================================= Events  =============================================
    event GasCreditEvent(
        bool indexed deposit,
        address indexed sender,
        uint256 amount
    );

    // ========================================= FUNCTIONS =============================================

    //------------Gas Credit Functions------------------------

    /// @notice deposit gas credits publicly callable function
    /// @return bool boolean indicator whether deposit was successfully transferred into user's gas credit balance
    function depositCredits() public payable returns (bool) {
        //Check if sender balance can cover eth deposit
        // Todo write this in assembly
        if (address(msg.sender).balance < msg.value) {
            //TODO: revert insufficient balance
            return false;
        }

        //Add amount deposited to creditBalance of the user
        creditBalance[msg.sender] += msg.value;

        //Emit credit deposit event for beacon
        emit GasCreditEvent(true, msg.sender, msg.value);

        //return bool success
        return true;
    }

    /// @notice Public helper to withdraw user gas credit balance
    /// @param _value uint256 value which the user would like to withdraw
    /// @return bool boolean indicator whether withdrawal was successful
    function withdrawGasCredits(uint256 _value) public returns (bool) {
        //Require user's credit balance is larger than value
        if (creditBalance[msg.sender] < _value) {
            return false;
        }

        //Get current gas price from v3 Aggregator
        uint256 gasPrice = getGasPrice();

        //Require gas credit withdrawal doesn't exceeed minimum gas credit requirements
        if (
            !(
                _hasMinGasCredits(
                    gasPrice,
                    300000,
                    msg.sender,
                    creditBalance[msg.sender] - _value
                )
            )
        ) {
            return false;
        }

        //Decrease user creditBalance
        creditBalance[msg.sender] = creditBalance[msg.sender] - _value;

        payable(msg.sender).transfer(_value);
        return true;
=======
    /// @notice Struct containing the token, orderId, OrderType enum type, price, and quantity for each order
    struct Order {
        address token;
        bytes32 orderId;
        OrderType orderType;
        uint256 price;
        uint256 quantity;
    }

    /// @notice Struct containing mapping(orderId => Order) where 'Order' is the order struct containing the properties of the Order
    struct OrderGroup {
        mapping(bytes32 => Order) Orders;
        uint256 totalOrdersValue;
>>>>>>> a8cda823
    }

    // ==================== Order Execution Functions =========================

<<<<<<< HEAD
    ///@notice This function takes in an array of orders,
    /// @param orders array of orders to be executed within the mapping
    function executeOrders(Order[] calldata orders) external onlyEOA {
        ///@notice validate that the order array is in ascending order by quantity
        _validateOrderSequencing(orders);
=======
    /// @notice Add user's order into the Active order's mapping conditionally if the oder passes all of the safety check criterion
    /// @param orders := array of orders to be added to ActiveOrders mapping in OrderGroup struct
    function placeOrder(Order[] calldata orders) public {
        //security checks
>>>>>>> a8cda823

        ///@notice Sequence the orders by priority fee
        // Order[] memory sequencedOrders = _sequenceOrdersByPriorityFee(orders);

<<<<<<< HEAD
        //TODO: figure out weth to token

        ///@notice check if the token out is weth to determine what type of order execution to use
        if (orders[0].tokenOut == WETH) {
            _executeTokenToWethOrders(orders);
        } else {
            _executeTokenToTokenOrders(orders);
=======
        //iterate through orders and place order
        for (uint256 i = 0; i <= orders.length; ++i) {
            //does the wallet have enough tokens to place the order + active order value on the token
            //make new order
            //add to collection
>>>>>>> a8cda823
        }
    }

<<<<<<< HEAD
    // ==================== Token To Weth Order Execution Logic =========================

    ///@notice execute an array of orders from token to weth
    function _executeTokenToWethOrders(Order[] calldata orders) internal {
        ///@notice get all execution price possibilities
        TokenToWethExecutionPrice[]
            memory executionPrices = _initializeTokenToWethExecutionPrices(
                orders
            );

        ///@notice optimize the execution into batch orders, ensuring the best price for the least amount of gas possible
        TokenToWethBatchOrder[]
            memory tokenToWethBatchOrders = _batchTokenToWethOrders(
                orders,
                executionPrices
            );

        ///@notice execute the batch orders
        _executeTokenToWethBatchOrders(tokenToWethBatchOrders);
    }

    function _executeTokenToWethBatchOrders(
        TokenToWethBatchOrder[] memory tokenToWethBatchOrders
    ) internal {
        uint256 totalBeaconReward;

        for (uint256 i = 0; i < tokenToWethBatchOrders.length; i++) {
            TokenToWethBatchOrder memory batch = tokenToWethBatchOrders[i];

            (
                uint256 amountOut,
                uint256 beaconReward
            ) = _executeTokenToWethBatch(tokenToWethBatchOrders[i]);

            ///@notice add the beacon reward to the totalBeaconReward
            totalBeaconReward += beaconReward;

            uint256 ownerSharesLength = batch.ownerShares.length;

            uint256[] memory ownerShares = batch.ownerShares;
            uint256 amountIn = batch.amountIn;

            for (uint256 j = 0; j < ownerSharesLength; ++j) {
                ///@notice calculate how much to pay each user from the shares they own
                uint128 orderShare = ConveyorMath.divUI(
                    ownerShares[j],
                    amountIn
                );

                uint256 orderPayout = ConveyorMath.mul64I(
                    orderShare,
                    amountOut
                );

                ///@notice send the swap profit to the user
                safeTransferETH(batch.batchOwners[j], orderPayout);
            }
        }

        ///@notice calculate the beacon runner profit and pay the beacon
        safeTransferETH(msg.sender, totalBeaconReward);
    }

    function _executeTokenToWethBatch(TokenToWethBatchOrder memory batch)
        internal
        returns (uint256, uint256)
    {
        ///@notice swap from A to weth
        uint128 amountOutWeth = uint128(
            _swap(
                batch.tokenIn,
                WETH,
                batch.lpAddress,
                batch.amountIn,
                batch.amountOutMin
            )
        );

        ///@notice take out fees
        uint128 protocolFee = _calculateFee(amountOutWeth);

        (, uint128 beaconReward) = _calculateReward(protocolFee, amountOutWeth);

        return (uint256(amountOutWeth - protocolFee), uint256(beaconReward));
    }
=======
    /// @notice Update mapping(uint256 => Order) in Order struct from identifier orderId to new 'order' value passed as @param
    /// @param order the order to which the caller is updating from the OrderGroup struct
    function updateOrder(Order calldata order) public {
        //security checks
        //check that order exists
        /// @dev Update OrderGroup struct in ActiveOders mapping of identifier oderId to updated order i.e  mapping(bytes32 => Order) Orders;
        ActiveOrders[msg.sender][order.token].Orders[order.orderId] = order;

        //emit order updated
        //ex. emit updateOrder(msg.sender, order)
    }

    /// @notice Remove Order order from OrderGroup mapping by identifier orderId conditionally if order exists already in ActiveOrders
    /// @param order the order to which the caller is removing from the OrderGroup struct
    function cancelOrder(Order calldata order) public {
        //security checks
        //check that orders exists
        /// @dev The logic should look something like this I believe because of the logic below
        /// @dev ActiveOrders[msg.sender][order.token].Orders will be mapping(bytes32 => Order) Orders;
        delete ActiveOrders[msg.sender][order.token].Orders[order.orderId];
        //emit order canceled
        //ex. emit cancelOrder(msg.sender, order)
    }

    /// @notice cancel all orders relevant in ActiveOders mapping to the msg.sender i.e the function caller
    function cancelAllOrders() public {
        //security checks
>>>>>>> a8cda823

    // ==================== Token to Weth Helper Functions =========================

<<<<<<< HEAD
    ///@notice initializes all routes from a to weth -> weth to b and returns an array of all combinations as ExectionPrice[]
    function _initializeTokenToWethExecutionPrices(Order[] calldata orders)
        internal
        view
        returns (TokenToWethExecutionPrice[] memory executionPrices)
    {
        (
            SpotReserve[] memory spotReserveAToWeth,
            address[] memory lpAddressesAToWeth
        ) = _getAllPrices(orders[0].tokenIn, WETH, 300, 1);

        {
            for (uint256 i = 0; i < spotReserveAToWeth.length; ++i) {
                executionPrices[i] = TokenToWethExecutionPrice(
                    spotReserveAToWeth[i].res0,
                    spotReserveAToWeth[i].res1,
                    spotReserveAToWeth[i].spotPrice,
                    lpAddressesAToWeth[i]
                );
            }
        }
    }

    function _initializeNewTokenToWethBatchOrder(
        uint256 initArrayLength,
        address tokenIn,
        address lpAddressAToWeth
    ) internal pure returns (TokenToWethBatchOrder memory) {
        ///@notice initialize a new batch order
        return
            TokenToWethBatchOrder(
                ///@notice initialize amountIn
                0,
                ///@notice initialize amountOutMin
                0,
                ///@notice add the token in
                tokenIn,
                ///@notice initialize A to weth lp
                lpAddressAToWeth,
                ///@notice initialize batchOwners
                new address[](initArrayLength),
                ///@notice initialize ownerShares
                new uint256[](initArrayLength),
                ///@notice initialize orderIds
                new bytes32[](initArrayLength)
            );
    }

    function _batchTokenToWethOrders(
        Order[] memory orders,
        TokenToWethExecutionPrice[] memory executionPrices
    ) internal returns (TokenToWethBatchOrder[] memory tokenToWethBatchOrders) {
        Order memory firstOrder = orders[0];
        bool buyOrder = _buyOrSell(firstOrder);

        address batchOrderTokenIn = firstOrder.tokenIn;

        uint256 currentBestPriceIndex = _findBestTokenToWethExecutionPrice(
            executionPrices,
            buyOrder
        );

        TokenToWethBatchOrder
            memory currentTokenToWethBatchOrder = _initializeNewTokenToWethBatchOrder(
                orders.length,
                batchOrderTokenIn,
                executionPrices[currentBestPriceIndex].lpAddressAToWeth
            );

        //loop each order
        for (uint256 i = 0; i < orders.length; i++) {
            ///@notice get the index of the best exectuion price
            uint256 bestPriceIndex = _findBestTokenToWethExecutionPrice(
                executionPrices,
                buyOrder
            );

            ///@notice if the best price has changed since the last order
            if (i > 0 && currentBestPriceIndex != bestPriceIndex) {
                ///@notice add the current batch order to the batch orders array
                tokenToWethBatchOrders[
                    tokenToWethBatchOrders.length
                ] = currentTokenToWethBatchOrder;

                //-
                ///@notice update the currentBestPriceIndex
                currentBestPriceIndex = bestPriceIndex;

                ///@notice initialize a new batch order
                //TODO: need to implement logic to trim 0 val orders
                currentTokenToWethBatchOrder = _initializeNewTokenToWethBatchOrder(
                    orders.length,
                    batchOrderTokenIn,
                    executionPrices[bestPriceIndex].lpAddressAToWeth
                );
            }

            ///@notice get the best execution price
            uint256 executionPrice = executionPrices[bestPriceIndex].price;

            Order memory currentOrder = orders[i];

            ///@notice if the order meets the execution price
            if (
                _orderMeetsExecutionPrice(
                    currentOrder.price,
                    executionPrice,
                    buyOrder
                )
            ) {
                ///@notice if the order can execute without hitting slippage
                if (
                    _orderCanExecute(
                        executionPrice,
                        currentOrder.quantity,
                        currentOrder.amountOutMin
                    )
                ) {
                    uint256 batchOrderLength = currentTokenToWethBatchOrder
                        .batchOwners
                        .length;

                    ///@notice add the order to the current batch order
                    currentTokenToWethBatchOrder.amountIn += currentOrder
                        .quantity;

                    ///@notice add owner of the order to the batchOwners
                    currentTokenToWethBatchOrder.batchOwners[
                        batchOrderLength
                    ] = currentOrder.owner;

                    ///@notice add the order quantity of the order to ownerShares
                    currentTokenToWethBatchOrder.ownerShares[
                        batchOrderLength
                    ] = currentOrder.quantity;

                    ///@notice add the orderId to the batch order
                    currentTokenToWethBatchOrder.orderIds[
                        batchOrderLength
                    ] = currentOrder.orderId;

                    ///@notice update the best execution price
                    (
                        executionPrices[bestPriceIndex].price,
                        executionPrices[bestPriceIndex].aToWethReserve0,
                        executionPrices[bestPriceIndex].aToWethReserve1
                    ) = simulateTokenToWethPriceChange(
                        uint128(currentTokenToWethBatchOrder.amountIn),
                        executionPrices[bestPriceIndex].aToWethReserve0,
                        executionPrices[bestPriceIndex].aToWethReserve1
                    );
                } else {
                    ///@notice cancel the order due to insufficient slippage
                    cancelOrder(currentOrder.orderId);
                    bytes32[] memory canceledOrderIds = new bytes32[](1);
                    canceledOrderIds[0] = currentOrder.orderId;
                    emit OrderCancelled(canceledOrderIds);
                }
            }
        }
    }

    ///@notice returns the index of the best price in the executionPrices array
    function _findBestTokenToWethExecutionPrice(
        TokenToWethExecutionPrice[] memory executionPrices,
        bool buyOrder
    ) internal pure returns (uint256 bestPriceIndex) {
        ///@notice if the order is a buy order, set the initial best price at 0, else set the initial best price at max uint256
        uint256 bestPrice = buyOrder
            ? 0
            : 0xffffffffffffffffffffffffffffffffffffffffffffffffffffffffffffffff;

        for (uint256 i = 0; i < executionPrices.length; i++) {
            uint256 executionPrice = executionPrices[i].price;
            if (executionPrice > bestPrice) {
                bestPrice = executionPrice;
                bestPriceIndex = i;
            }
        }
    }

    // ==================== Token To Token Order Execution Logic =========================

    ///@notice execute an array of orders from token to token
    function _executeTokenToTokenOrders(Order[] calldata orders) internal {
        ///@notice get all execution price possibilities
        TokenToTokenExecutionPrice[]
            memory executionPrices = _initializeTokenToTokenExecutionPrices(
                orders
            );

        ///@notice optimize the execution into batch orders, ensuring the best price for the least amount of gas possible
        TokenToTokenBatchOrder[]
            memory tokenToTokenBatchOrders = _batchTokenToTokenOrders(
                orders,
                executionPrices
            );

        ///@notice execute the batch orders
        _executeTokenToTokenBatchOrders(tokenToTokenBatchOrders);
    }

    function _executeTokenToTokenBatchOrders(
        TokenToTokenBatchOrder[] memory tokenToTokenBatchOrders
    ) internal {
        uint256 totalBeaconReward;

        for (uint256 i = 0; i < tokenToTokenBatchOrders.length; i++) {
            TokenToTokenBatchOrder memory batch = tokenToTokenBatchOrders[i];

            (
                uint256 amountOut,
                uint256 beaconReward
            ) = _executeTokenToTokenBatch(tokenToTokenBatchOrders[i]);

            ///@notice add the beacon reward to the totalBeaconReward
            totalBeaconReward += beaconReward;

            uint256 ownerSharesLength = batch.ownerShares.length;
            uint256[] memory ownerShares = batch.ownerShares;
            uint256 amountIn = batch.amountIn;

            for (uint256 j = 0; j < ownerSharesLength; ++j) {
                //64.64
                ///@notice calculate how much to pay each user from the shares they own
                uint128 orderShare = ConveyorMath.divUI(
                    ownerShares[j],
                    amountIn
                );

                uint256 orderPayout = ConveyorMath.mul64I(
                    orderShare,
                    amountOut
                );

                safeTransferETH(batch.batchOwners[j], orderPayout);
            }
        }

        ///@notice calculate the beacon runner profit and pay the beacon
        safeTransferETH(msg.sender, totalBeaconReward);
    }

    ///@return (amountOut, beaconReward)
    ///@dev the amountOut is the amount out - protocol fees
    function _executeTokenToTokenBatch(TokenToTokenBatchOrder memory batch)
        internal
        returns (uint256, uint256)
    {
        ///@notice swap from A to weth
        uint128 amountOutWeth = uint128(
            _swap(
                batch.tokenIn,
                WETH,
                batch.lpAddressAToWeth,
                batch.amountIn,
                batch.amountOutMin
            )
        );

        ///@notice take out fees
        uint128 protocolFee = _calculateFee(amountOutWeth);
        (, uint128 beaconReward) = _calculateReward(protocolFee, amountOutWeth);

        ///@notice get amount in for weth to B
        uint256 amountInWethToB = amountOutWeth - protocolFee;

        ///@notice swap weth for B
        uint256 amountOutInB = _swap(
            WETH,
            batch.tokenOut,
            batch.lpAddressWethToB,
            amountInWethToB,
            batch.amountOutMin
        );

        return (amountOutInB, uint256(beaconReward));
    }

    // ==================== Token to Token Helper Functions =========================

    ///@notice initializes all routes from a to weth -> weth to b and returns an array of all combinations as ExectionPrice[]
    function _initializeTokenToTokenExecutionPrices(Order[] calldata orders)
        internal
        view
        returns (TokenToTokenExecutionPrice[] memory executionPrices)
    {
        (
            SpotReserve[] memory spotReserveAToWeth,
            address[] memory lpAddressesAToWeth
        ) = _getAllPrices(orders[0].tokenIn, WETH, 300, 1);

        (
            SpotReserve[] memory spotReserveWethToB,
            address[] memory lpAddressWethToB
        ) = _getAllPrices(WETH, orders[0].tokenOut, 300, 1);

        {
            for (uint256 i = 0; i < spotReserveAToWeth.length; ++i) {
                for (uint256 j = 0; j < spotReserveWethToB.length; ++j) {
                    uint128 spotPriceFinal = _calculateTokenToWethToTokenSpotPrice(
                            spotReserveAToWeth[i].spotPrice,
                            spotReserveWethToB[j].spotPrice
                        );
                    executionPrices[i] = TokenToTokenExecutionPrice(
                        spotReserveAToWeth[i].res0,
                        spotReserveAToWeth[i].res1,
                        spotReserveWethToB[j].res0,
                        spotReserveWethToB[j].res1,
                        spotPriceFinal,
                        lpAddressesAToWeth[i],
                        lpAddressWethToB[j]
                    );
                }
            }
        }
    }

    ///@notice Helper to calculate the multiplicative spot price over both router hops
    ///@param spotPriceAToWeth spotPrice of Token A relative to Weth
    ///@param spotPriceWethToB spotPrice of Weth relative to Token B
    ///@return spotPriceFinal multiplicative finalSpot
    function _calculateTokenToWethToTokenSpotPrice(
        uint256 spotPriceAToWeth,
        uint256 spotPriceWethToB
    ) internal pure returns (uint128 spotPriceFinal) {
        spotPriceFinal = ConveyorMath.mul64x64(
            uint128(spotPriceAToWeth >> 64),
            uint128(spotPriceWethToB >> 64)
        );
    }

    function _batchTokenToTokenOrders(
        Order[] memory orders,
        TokenToTokenExecutionPrice[] memory executionPrices
    )
        internal
        returns (TokenToTokenBatchOrder[] memory tokenToTokenBatchOrders)
    {
        Order memory firstOrder = orders[0];
        bool buyOrder = _buyOrSell(firstOrder);

        address batchOrderTokenIn = firstOrder.tokenIn;
        address batchOrderTokenOut = firstOrder.tokenOut;

        uint256 currentBestPriceIndex = _findBestTokenToTokenExecutionPrice(
            executionPrices,
            buyOrder
        );

        TokenToTokenBatchOrder
            memory currentTokenToTokenBatchOrder = _initializeNewTokenToTokenBatchOrder(
                orders.length,
                batchOrderTokenIn,
                batchOrderTokenOut,
                executionPrices[currentBestPriceIndex].lpAddressAToWeth,
                executionPrices[currentBestPriceIndex].lpAddressWethToB
            );

        //loop each order
        for (uint256 i = 0; i < orders.length; i++) {
            ///@notice get the index of the best exectuion price
            uint256 bestPriceIndex = _findBestTokenToTokenExecutionPrice(
                executionPrices,
                buyOrder
            );

            ///@notice if the best price has changed since the last order
            if (i > 0 && currentBestPriceIndex != bestPriceIndex) {
                ///@notice add the current batch order to the batch orders array
                tokenToTokenBatchOrders[
                    tokenToTokenBatchOrders.length
                ] = currentTokenToTokenBatchOrder;

                //-
                ///@notice update the currentBestPriceIndex
                currentBestPriceIndex = bestPriceIndex;

                ///@notice initialize a new batch order
                //TODO: need to implement logic to trim 0 val orders
                currentTokenToTokenBatchOrder = _initializeNewTokenToTokenBatchOrder(
                    orders.length,
                    batchOrderTokenIn,
                    batchOrderTokenOut,
                    executionPrices[bestPriceIndex].lpAddressAToWeth,
                    executionPrices[bestPriceIndex].lpAddressWethToB
                );
            }

            ///@notice get the best execution price
            uint256 executionPrice = executionPrices[bestPriceIndex].price;

            Order memory currentOrder = orders[i];

            ///@notice if the order meets the execution price
            if (
                _orderMeetsExecutionPrice(
                    currentOrder.price,
                    executionPrice,
                    buyOrder
                )
            ) {
                ///@notice if the order can execute without hitting slippage
                if (
                    _orderCanExecute(
                        executionPrice,
                        currentOrder.quantity,
                        currentOrder.amountOutMin
                    )
                ) {
                    uint256 batchOrderLength = currentTokenToTokenBatchOrder
                        .batchOwners
                        .length;

                    ///@notice add the order to the current batch order
                    currentTokenToTokenBatchOrder.amountIn += currentOrder
                        .quantity;

                    ///@notice add owner of the order to the batchOwners
                    currentTokenToTokenBatchOrder.batchOwners[
                        batchOrderLength
                    ] = currentOrder.owner;

                    ///@notice add the order quantity of the order to ownerShares
                    currentTokenToTokenBatchOrder.ownerShares[
                        batchOrderLength
                    ] = currentOrder.quantity;

                    ///@notice add the orderId to the batch order
                    currentTokenToTokenBatchOrder.orderIds[
                        batchOrderLength
                    ] = currentOrder.orderId;

                    ///@notice update the best execution price
                    (
                        executionPrices[bestPriceIndex].price,
                        executionPrices[bestPriceIndex].aToWethReserve0,
                        executionPrices[bestPriceIndex].aToWethReserve1,
                        executionPrices[bestPriceIndex].wethToBReserve0,
                        executionPrices[bestPriceIndex].wethToBReserve1
                    ) = simulateTokenToTokenPriceChange(
                        uint128(currentTokenToTokenBatchOrder.amountIn),
                        executionPrices[bestPriceIndex].aToWethReserve0,
                        executionPrices[bestPriceIndex].aToWethReserve1,
                        executionPrices[bestPriceIndex].wethToBReserve0,
                        executionPrices[bestPriceIndex].wethToBReserve1
                    );
                } else {
                    ///@notice cancel the order due to insufficient slippage
                    cancelOrder(currentOrder.orderId);
                    //TODO: emit order cancellation
                }
            }
        }
    }

    function _initializeNewTokenToTokenBatchOrder(
        uint256 initArrayLength,
        address tokenIn,
        address tokenOut,
        address lpAddressAToWeth,
        address lpAddressWethToB
    ) internal pure returns (TokenToTokenBatchOrder memory) {
        ///@notice initialize a new batch order
        return
            TokenToTokenBatchOrder(
                ///@notice initialize amountIn
                0,
                ///@notice initialize amountOutMin
                0,
                ///@notice add the token in
                tokenIn,
                ///@notice add the token out
                tokenOut,
                ///@notice initialize A to weth lp
                lpAddressAToWeth,
                ///@notice initialize weth to B lp
                lpAddressWethToB,
                ///@notice initialize batchOwners
                new address[](initArrayLength),
                ///@notice initialize ownerShares
                new uint256[](initArrayLength),
                ///@notice initialize orderIds
                new bytes32[](initArrayLength)
            );
    }

    ///@notice returns the index of the best price in the executionPrices array
    ///@param buyOrder indicates if the batch is a buy or a sell
    function _findBestTokenToTokenExecutionPrice(
        TokenToTokenExecutionPrice[] memory executionPrices,
        bool buyOrder
    ) internal pure returns (uint256 bestPriceIndex) {
        ///@notice if the order is a buy order, set the initial best price at 0, else set the initial best price at max uint256
        uint256 bestPrice = buyOrder
            ? 0
            : 0xffffffffffffffffffffffffffffffffffffffffffffffffffffffffffffffff;

        for (uint256 i = 0; i < executionPrices.length; i++) {
            uint256 executionPrice = executionPrices[i].price;
            if (executionPrice > bestPrice) {
                bestPrice = executionPrice;
                bestPriceIndex = i;
            }
        }
    }

    // ==================== Misc Helper Functions =========================

    function _validateOrderSequencing(Order[] calldata orders) internal pure {
        for (uint256 i = 0; i < orders.length - 1; i++) {
            Order memory currentOrder = orders[i];
            Order memory nextOrder = orders[i + 1];

            //TODO: change this to custom errors
            require(
                currentOrder.quantity <= nextOrder.quantity,
                "Invalid Batch Ordering"
            );

            require(
                currentOrder.tokenIn == nextOrder.tokenIn,
                "incongruent token group"
            );

            require(
                currentOrder.tokenOut == nextOrder.tokenOut,
                "incongruent token group"
            );
        }
    }

    //TODO:
    function _sequenceOrdersByPriorityFee(Order[] calldata orders)
        internal
        returns (Order[] memory)
    {
        return orders;
    }

    function _buyOrSell(Order memory order) internal pure returns (bool) {
        //Determine high bool from batched OrderType
        if (order.buy) {
            return true;
        } else {
            return false;
        }
    }

    function safeTransferETH(address to, uint256 amount) internal {
        bool success;

        assembly {
            // Transfer the ETH and store if it succeeded or not.
            success := call(gas(), to, amount, 0, 0, 0, 0)
        }
        require(success, "ETH_TRANSFER_FAILED");
    }

    function simulateTokenToWethPriceChange(
        uint128 alphaX,
        uint128 reserveAToken,
        uint128 reserveAWeth
    )
        internal
        pure
        returns (
            uint256,
            uint128,
            uint128
        )
    {
        return simulateAToBPriceChange(alphaX, reserveAToken, reserveAWeth);
    }

    function simulateTokenToTokenPriceChange(
        uint128 alphaX,
        uint128 reserveAToken,
        uint128 reserveAWeth,
        uint128 reserveBWeth,
        uint128 reserveBToken
    )
        internal
        pure
        returns (
            uint256,
            uint128,
            uint128,
            uint128,
            uint128
        )
    {
        (
            uint256 newSpotPriceA,
            uint128 newReserveAToken,
            uint128 newReserveAWeth
        ) = simulateAToBPriceChange(alphaX, reserveAToken, reserveAWeth);

        (
            uint256 newSpotPriceB,
            uint128 newReserveBWeth,
            uint128 newReserveBToken
        ) = simulateAToBPriceChange(alphaX, reserveBWeth, reserveBToken);

        // return(newSpotPriceA*newSpotPriceB, )

        uint256 newTokenToTokenSpotPrice = uint256(
            ConveyorMath.mul64x64(
                uint128(newSpotPriceA >> 64),
                uint128(newSpotPriceB >> 64)
            )
        ) << 64;

        return (
            newTokenToTokenSpotPrice,
            newReserveAToken,
            newReserveAWeth,
            newReserveBWeth,
            newReserveBToken
        );
    }

    /// @notice Helper function to determine the spot price change to the lp after introduction alphaX amount into the reserve pool
    // / @param alphaX uint256 amount to be added to reserve_x to get out token_y
    // / @param reserves current lp reserves for tokenIn and tokenOut
    // / @return unsigned The amount of proportional spot price change in the pool after adding alphaX to the tokenIn reserves
    function simulateAToBPriceChange(
        uint128 alphaX,
        uint128 reserveA,
        uint128 reserveB
    )
        internal
        pure
        returns (
            uint256,
            uint128,
            uint128
        )
    {
        uint128[] memory newReserves = new uint128[](2);

        unchecked {
            uint128 numerator = reserveA + alphaX;
            uint256 k = uint256(reserveA * reserveB);

            uint128 denominator = ConveyorMath.divUI(
                k,
                uint256(reserveA + alphaX)
            );

            uint256 spotPrice = uint256(
                ConveyorMath.div128x128(
                    uint256(numerator) << 128,
                    uint256(denominator) << 64
                )
            );

            require(
                spotPrice <=
                    0xffffffffffffffffffffffffffffffffffffffffffffffffffffffffffffffff,
                "overflow"
            );
            newReserves[0] = numerator;
            newReserves[1] = denominator;
            return (spotPrice, newReserves[0], newReserves[1]);
        }
    }

    /// @notice Helper function to determine if order can execute based on the spot price of the lp, the determinig factor is the order.orderType
    function _orderMeetsExecutionPrice(
        uint256 orderPrice,
        uint256 executionPrice,
        bool buyOrder
    ) internal pure returns (bool) {
        if (buyOrder) {
            return executionPrice <= orderPrice;
        } else {
            return executionPrice >= orderPrice;
        }
    }

    ///@notice checks if order can complete without hitting slippage
    //TODO:
    function _orderCanExecute(
        uint256 spot_price,
        uint256 order_quantity,
        uint256 amountOutMin
    ) internal pure returns (bool) {
        return spot_price * order_quantity >= amountOutMin;
=======
        //get all orders for the eoa first, this is pseudo code atm
        delete ActiveOrders[msg.sender];

        //emit all order cancel
        //ex. emit cancelAllOrders(msg.sender, allOrders)
    }

    ///@notice gets all open orders for a specific wallet from ActiveOrders mapping
    function getOpenOrders() external view {
        return ActiveOrders[msg.sender];
    }

    /// @notice execute all orders passed from beacon matching order execution criteria. i.e. 'orderPrice' matches observable lp price for all orders
    /// @param orders := array of orders to be executed within the mapping
    function executeOrders(Order[] memory orders) external onlyEOA {
        //iterate through orders and try to fill order
        for (uint256 i = 0; i < orders.length; ++i) {
            Order memory order = orders[i];
            //check the execution price of the order

            //check the price of the lp

            //note: can either loop through and execute or aggregate and execute

            //loop through orders and see which ones hit the execution price

            //if execution price hit
            //add the order to executableOrders, update total

            //aggregate the value of all of the orders
        }
>>>>>>> a8cda823
    }
}<|MERGE_RESOLUTION|>--- conflicted
+++ resolved
@@ -1,7 +1,6 @@
 // SPDX-License-Identifier: UNLICENSED
 pragma solidity >=0.8.15;
 
-<<<<<<< HEAD
 import "../lib/interfaces/token/IERC20.sol";
 import "../lib/interfaces/uniswap-v2/IUniswapV2Router02.sol";
 import "../lib/interfaces/uniswap-v2/IUniswapV2Factory.sol";
@@ -22,22 +21,6 @@
     modifier onlyEOA() {
         require(msg.sender == tx.origin);
         _;
-=======
-contract ConveyorLimitOrders {
-    modifier onlyEOA() {
-        require(msg.sender == tx.origin);
-        _;
-    }
-
-    /// @notice enumeration of event type to be emmited from eoa function calls for, for queryable beacon event listening
-    enum EventType {
-        PLACE,
-        UPDATE,
-        CANCEL,
-        CANCEL_ALL,
-        FILLED,
-        FAILED
->>>>>>> a8cda823
     }
 
     // ========================================= State Variables =============================================
@@ -53,7 +36,6 @@
         WETH = _weth;
     }
 
-<<<<<<< HEAD
     // ========================================= Events  =============================================
     event GasCreditEvent(
         bool indexed deposit,
@@ -85,6 +67,7 @@
         return true;
     }
 
+    ///TODO: make nonReentrant
     /// @notice Public helper to withdraw user gas credit balance
     /// @param _value uint256 value which the user would like to withdraw
     /// @return bool boolean indicator whether withdrawal was successful
@@ -114,44 +97,23 @@
         //Decrease user creditBalance
         creditBalance[msg.sender] = creditBalance[msg.sender] - _value;
 
+        //TODO: update to safe transfer eth
         payable(msg.sender).transfer(_value);
+
         return true;
-=======
-    /// @notice Struct containing the token, orderId, OrderType enum type, price, and quantity for each order
-    struct Order {
-        address token;
-        bytes32 orderId;
-        OrderType orderType;
-        uint256 price;
-        uint256 quantity;
-    }
-
-    /// @notice Struct containing mapping(orderId => Order) where 'Order' is the order struct containing the properties of the Order
-    struct OrderGroup {
-        mapping(bytes32 => Order) Orders;
-        uint256 totalOrdersValue;
->>>>>>> a8cda823
     }
 
     // ==================== Order Execution Functions =========================
 
-<<<<<<< HEAD
     ///@notice This function takes in an array of orders,
     /// @param orders array of orders to be executed within the mapping
     function executeOrders(Order[] calldata orders) external onlyEOA {
         ///@notice validate that the order array is in ascending order by quantity
         _validateOrderSequencing(orders);
-=======
-    /// @notice Add user's order into the Active order's mapping conditionally if the oder passes all of the safety check criterion
-    /// @param orders := array of orders to be added to ActiveOrders mapping in OrderGroup struct
-    function placeOrder(Order[] calldata orders) public {
-        //security checks
->>>>>>> a8cda823
 
         ///@notice Sequence the orders by priority fee
         // Order[] memory sequencedOrders = _sequenceOrdersByPriorityFee(orders);
 
-<<<<<<< HEAD
         //TODO: figure out weth to token
 
         ///@notice check if the token out is weth to determine what type of order execution to use
@@ -159,17 +121,9 @@
             _executeTokenToWethOrders(orders);
         } else {
             _executeTokenToTokenOrders(orders);
-=======
-        //iterate through orders and place order
-        for (uint256 i = 0; i <= orders.length; ++i) {
-            //does the wallet have enough tokens to place the order + active order value on the token
-            //make new order
-            //add to collection
->>>>>>> a8cda823
-        }
-    }
-
-<<<<<<< HEAD
+        }
+    }
+
     // ==================== Token To Weth Order Execution Logic =========================
 
     ///@notice execute an array of orders from token to weth
@@ -248,6 +202,8 @@
             )
         );
 
+        //TODO: require amountOutWeth> batchAmountOutMin ?
+
         ///@notice take out fees
         uint128 protocolFee = _calculateFee(amountOutWeth);
 
@@ -255,39 +211,9 @@
 
         return (uint256(amountOutWeth - protocolFee), uint256(beaconReward));
     }
-=======
-    /// @notice Update mapping(uint256 => Order) in Order struct from identifier orderId to new 'order' value passed as @param
-    /// @param order the order to which the caller is updating from the OrderGroup struct
-    function updateOrder(Order calldata order) public {
-        //security checks
-        //check that order exists
-        /// @dev Update OrderGroup struct in ActiveOders mapping of identifier oderId to updated order i.e  mapping(bytes32 => Order) Orders;
-        ActiveOrders[msg.sender][order.token].Orders[order.orderId] = order;
-
-        //emit order updated
-        //ex. emit updateOrder(msg.sender, order)
-    }
-
-    /// @notice Remove Order order from OrderGroup mapping by identifier orderId conditionally if order exists already in ActiveOrders
-    /// @param order the order to which the caller is removing from the OrderGroup struct
-    function cancelOrder(Order calldata order) public {
-        //security checks
-        //check that orders exists
-        /// @dev The logic should look something like this I believe because of the logic below
-        /// @dev ActiveOrders[msg.sender][order.token].Orders will be mapping(bytes32 => Order) Orders;
-        delete ActiveOrders[msg.sender][order.token].Orders[order.orderId];
-        //emit order canceled
-        //ex. emit cancelOrder(msg.sender, order)
-    }
-
-    /// @notice cancel all orders relevant in ActiveOders mapping to the msg.sender i.e the function caller
-    function cancelAllOrders() public {
-        //security checks
->>>>>>> a8cda823
 
     // ==================== Token to Weth Helper Functions =========================
 
-<<<<<<< HEAD
     ///@notice initializes all routes from a to weth -> weth to b and returns an array of all combinations as ExectionPrice[]
     function _initializeTokenToWethExecutionPrices(Order[] calldata orders)
         internal
@@ -575,6 +501,7 @@
         view
         returns (TokenToTokenExecutionPrice[] memory executionPrices)
     {
+        //TODO: need to make fee dynamic
         (
             SpotReserve[] memory spotReserveAToWeth,
             address[] memory lpAddressesAToWeth
@@ -618,130 +545,6 @@
             uint128(spotPriceAToWeth >> 64),
             uint128(spotPriceWethToB >> 64)
         );
-    }
-
-    function _batchTokenToTokenOrders(
-        Order[] memory orders,
-        TokenToTokenExecutionPrice[] memory executionPrices
-    )
-        internal
-        returns (TokenToTokenBatchOrder[] memory tokenToTokenBatchOrders)
-    {
-        Order memory firstOrder = orders[0];
-        bool buyOrder = _buyOrSell(firstOrder);
-
-        address batchOrderTokenIn = firstOrder.tokenIn;
-        address batchOrderTokenOut = firstOrder.tokenOut;
-
-        uint256 currentBestPriceIndex = _findBestTokenToTokenExecutionPrice(
-            executionPrices,
-            buyOrder
-        );
-
-        TokenToTokenBatchOrder
-            memory currentTokenToTokenBatchOrder = _initializeNewTokenToTokenBatchOrder(
-                orders.length,
-                batchOrderTokenIn,
-                batchOrderTokenOut,
-                executionPrices[currentBestPriceIndex].lpAddressAToWeth,
-                executionPrices[currentBestPriceIndex].lpAddressWethToB
-            );
-
-        //loop each order
-        for (uint256 i = 0; i < orders.length; i++) {
-            ///@notice get the index of the best exectuion price
-            uint256 bestPriceIndex = _findBestTokenToTokenExecutionPrice(
-                executionPrices,
-                buyOrder
-            );
-
-            ///@notice if the best price has changed since the last order
-            if (i > 0 && currentBestPriceIndex != bestPriceIndex) {
-                ///@notice add the current batch order to the batch orders array
-                tokenToTokenBatchOrders[
-                    tokenToTokenBatchOrders.length
-                ] = currentTokenToTokenBatchOrder;
-
-                //-
-                ///@notice update the currentBestPriceIndex
-                currentBestPriceIndex = bestPriceIndex;
-
-                ///@notice initialize a new batch order
-                //TODO: need to implement logic to trim 0 val orders
-                currentTokenToTokenBatchOrder = _initializeNewTokenToTokenBatchOrder(
-                    orders.length,
-                    batchOrderTokenIn,
-                    batchOrderTokenOut,
-                    executionPrices[bestPriceIndex].lpAddressAToWeth,
-                    executionPrices[bestPriceIndex].lpAddressWethToB
-                );
-            }
-
-            ///@notice get the best execution price
-            uint256 executionPrice = executionPrices[bestPriceIndex].price;
-
-            Order memory currentOrder = orders[i];
-
-            ///@notice if the order meets the execution price
-            if (
-                _orderMeetsExecutionPrice(
-                    currentOrder.price,
-                    executionPrice,
-                    buyOrder
-                )
-            ) {
-                ///@notice if the order can execute without hitting slippage
-                if (
-                    _orderCanExecute(
-                        executionPrice,
-                        currentOrder.quantity,
-                        currentOrder.amountOutMin
-                    )
-                ) {
-                    uint256 batchOrderLength = currentTokenToTokenBatchOrder
-                        .batchOwners
-                        .length;
-
-                    ///@notice add the order to the current batch order
-                    currentTokenToTokenBatchOrder.amountIn += currentOrder
-                        .quantity;
-
-                    ///@notice add owner of the order to the batchOwners
-                    currentTokenToTokenBatchOrder.batchOwners[
-                        batchOrderLength
-                    ] = currentOrder.owner;
-
-                    ///@notice add the order quantity of the order to ownerShares
-                    currentTokenToTokenBatchOrder.ownerShares[
-                        batchOrderLength
-                    ] = currentOrder.quantity;
-
-                    ///@notice add the orderId to the batch order
-                    currentTokenToTokenBatchOrder.orderIds[
-                        batchOrderLength
-                    ] = currentOrder.orderId;
-
-                    ///@notice update the best execution price
-                    (
-                        executionPrices[bestPriceIndex].price,
-                        executionPrices[bestPriceIndex].aToWethReserve0,
-                        executionPrices[bestPriceIndex].aToWethReserve1,
-                        executionPrices[bestPriceIndex].wethToBReserve0,
-                        executionPrices[bestPriceIndex].wethToBReserve1
-                    ) = simulateTokenToTokenPriceChange(
-                        uint128(currentTokenToTokenBatchOrder.amountIn),
-                        executionPrices[bestPriceIndex].aToWethReserve0,
-                        executionPrices[bestPriceIndex].aToWethReserve1,
-                        executionPrices[bestPriceIndex].wethToBReserve0,
-                        executionPrices[bestPriceIndex].wethToBReserve1
-                    );
-                } else {
-                    ///@notice cancel the order due to insufficient slippage
-                    cancelOrder(currentOrder.orderId);
-                    //TODO: emit order cancellation
-                }
-            }
-        }
     }
 
     function _initializeNewTokenToTokenBatchOrder(
@@ -775,6 +578,130 @@
             );
     }
 
+    function _batchTokenToTokenOrders(
+        Order[] memory orders,
+        TokenToTokenExecutionPrice[] memory executionPrices
+    )
+        internal
+        returns (TokenToTokenBatchOrder[] memory tokenToTokenBatchOrders)
+    {
+        Order memory firstOrder = orders[0];
+        bool buyOrder = _buyOrSell(firstOrder);
+
+        address batchOrderTokenIn = firstOrder.tokenIn;
+        address batchOrderTokenOut = firstOrder.tokenOut;
+
+        uint256 currentBestPriceIndex = _findBestTokenToTokenExecutionPrice(
+            executionPrices,
+            buyOrder
+        );
+
+        TokenToTokenBatchOrder
+            memory currentTokenToTokenBatchOrder = _initializeNewTokenToTokenBatchOrder(
+                orders.length,
+                batchOrderTokenIn,
+                batchOrderTokenOut,
+                executionPrices[currentBestPriceIndex].lpAddressAToWeth,
+                executionPrices[currentBestPriceIndex].lpAddressWethToB
+            );
+
+        //loop each order
+        for (uint256 i = 0; i < orders.length; i++) {
+            ///@notice get the index of the best exectuion price
+            uint256 bestPriceIndex = _findBestTokenToTokenExecutionPrice(
+                executionPrices,
+                buyOrder
+            );
+
+            ///@notice if the best price has changed since the last order
+            if (i > 0 && currentBestPriceIndex != bestPriceIndex) {
+                ///@notice add the current batch order to the batch orders array
+                tokenToTokenBatchOrders[
+                    tokenToTokenBatchOrders.length
+                ] = currentTokenToTokenBatchOrder;
+
+                //-
+                ///@notice update the currentBestPriceIndex
+                currentBestPriceIndex = bestPriceIndex;
+
+                ///@notice initialize a new batch order
+                //TODO: need to implement logic to trim 0 val orders
+                currentTokenToTokenBatchOrder = _initializeNewTokenToTokenBatchOrder(
+                    orders.length,
+                    batchOrderTokenIn,
+                    batchOrderTokenOut,
+                    executionPrices[bestPriceIndex].lpAddressAToWeth,
+                    executionPrices[bestPriceIndex].lpAddressWethToB
+                );
+            }
+
+            ///@notice get the best execution price
+            uint256 executionPrice = executionPrices[bestPriceIndex].price;
+
+            Order memory currentOrder = orders[i];
+
+            ///@notice if the order meets the execution price
+            if (
+                _orderMeetsExecutionPrice(
+                    currentOrder.price,
+                    executionPrice,
+                    buyOrder
+                )
+            ) {
+                ///@notice if the order can execute without hitting slippage
+                if (
+                    _orderCanExecute(
+                        executionPrice,
+                        currentOrder.quantity,
+                        currentOrder.amountOutMin
+                    )
+                ) {
+                    uint256 batchOrderLength = currentTokenToTokenBatchOrder
+                        .batchOwners
+                        .length;
+
+                    ///@notice add the order to the current batch order
+                    currentTokenToTokenBatchOrder.amountIn += currentOrder
+                        .quantity;
+
+                    ///@notice add owner of the order to the batchOwners
+                    currentTokenToTokenBatchOrder.batchOwners[
+                        batchOrderLength
+                    ] = currentOrder.owner;
+
+                    ///@notice add the order quantity of the order to ownerShares
+                    currentTokenToTokenBatchOrder.ownerShares[
+                        batchOrderLength
+                    ] = currentOrder.quantity;
+
+                    ///@notice add the orderId to the batch order
+                    currentTokenToTokenBatchOrder.orderIds[
+                        batchOrderLength
+                    ] = currentOrder.orderId;
+
+                    ///@notice update the best execution price
+                    (
+                        executionPrices[bestPriceIndex].price,
+                        executionPrices[bestPriceIndex].aToWethReserve0,
+                        executionPrices[bestPriceIndex].aToWethReserve1,
+                        executionPrices[bestPriceIndex].wethToBReserve0,
+                        executionPrices[bestPriceIndex].wethToBReserve1
+                    ) = simulateTokenToTokenPriceChange(
+                        uint128(currentTokenToTokenBatchOrder.amountIn),
+                        executionPrices[bestPriceIndex].aToWethReserve0,
+                        executionPrices[bestPriceIndex].aToWethReserve1,
+                        executionPrices[bestPriceIndex].wethToBReserve0,
+                        executionPrices[bestPriceIndex].wethToBReserve1
+                    );
+                } else {
+                    ///@notice cancel the order due to insufficient slippage
+                    cancelOrder(currentOrder.orderId);
+                    //TODO: emit order cancellation
+                }
+            }
+        }
+    }
+
     ///@notice returns the index of the best price in the executionPrices array
     ///@param buyOrder indicates if the batch is a buy or a sell
     function _findBestTokenToTokenExecutionPrice(
@@ -837,6 +764,7 @@
         }
     }
 
+    //TODO: just import solmate safeTransferETh
     function safeTransferETH(address to, uint256 amount) internal {
         bool success;
 
@@ -977,38 +905,5 @@
         uint256 amountOutMin
     ) internal pure returns (bool) {
         return spot_price * order_quantity >= amountOutMin;
-=======
-        //get all orders for the eoa first, this is pseudo code atm
-        delete ActiveOrders[msg.sender];
-
-        //emit all order cancel
-        //ex. emit cancelAllOrders(msg.sender, allOrders)
-    }
-
-    ///@notice gets all open orders for a specific wallet from ActiveOrders mapping
-    function getOpenOrders() external view {
-        return ActiveOrders[msg.sender];
-    }
-
-    /// @notice execute all orders passed from beacon matching order execution criteria. i.e. 'orderPrice' matches observable lp price for all orders
-    /// @param orders := array of orders to be executed within the mapping
-    function executeOrders(Order[] memory orders) external onlyEOA {
-        //iterate through orders and try to fill order
-        for (uint256 i = 0; i < orders.length; ++i) {
-            Order memory order = orders[i];
-            //check the execution price of the order
-
-            //check the price of the lp
-
-            //note: can either loop through and execute or aggregate and execute
-
-            //loop through orders and see which ones hit the execution price
-
-            //if execution price hit
-            //add the order to executableOrders, update total
-
-            //aggregate the value of all of the orders
-        }
->>>>>>> a8cda823
     }
 }