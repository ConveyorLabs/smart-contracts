// SPDX-License-Identifier: UNLICENSED
pragma solidity 0.8.16;

import "../lib/ConveyorFeeMath.sol";
import "./utils/test.sol";
import "./utils/Console.sol";
import "./utils/Utils.sol";
import "./utils/Swap.sol";
import "../../lib/interfaces/uniswap-v3/ISwapRouter.sol";
import "../../lib/interfaces/uniswap-v2/IUniswapV2Router02.sol";
import "../../lib/interfaces/uniswap-v2/IUniswapV2Factory.sol";
import "../../lib/interfaces/token/IERC20.sol";
import "../SwapRouter.sol";
import "./utils/ScriptRunner.sol";
import "../../lib/libraries/Uniswap/LowGasSafeMath.sol";
import "../../lib/libraries/Uniswap/FullMath.sol";
import "../OrderBook.sol";
import "../LimitOrderQuoter.sol";
import "../LimitOrderExecutor.sol";

//import "../../scripts/logistic_curve.py";

interface CheatCodes {
    function prank(address) external;

    function deal(address who, uint256 amount) external;
}

contract SwapRouterTest is DSTest {
    //Python fuzz test deployer
    Swap swapHelper;

    CheatCodes cheatCodes;

    IUniswapV2Router02 uniV2Router;
    IUniswapV2Factory uniV2Factory;
    ScriptRunner scriptRunner;

    LimitOrderExecutorWrapper limitOrderExecutor;

    //Factory and router address's
    address _uniV2Address = 0x7a250d5630B4cF539739dF2C5dAcb4c659F2488D;
    address _uniV2FactoryAddress = 0x5C69bEe701ef814a2B6a3EDD4B1652CB9cc5aA6f;
    address _sushiFactoryAddress = 0xC0AEe478e3658e2610c5F7A4A2E1777cE9e4f2Ac;
    address _pancakeFactoryAddress = 0xcA143Ce32Fe78f1f7019d7d551a6402fC5350c73;
    address _uniV3FactoryAddress = 0x1F98431c8aD98523631AE4a59f267346ea31F984;

    //Chainlink ERC20 address
    address swapToken = 0x514910771AF9Ca656af840dff83E8264EcF986CA;

    //uniV3 swap router
    address swapRouter = 0xE592427A0AEce92De3Edee1F18E0157C05861564;

    //weth
    address WETH = 0xC02aaA39b223FE8D0A0e5C4F27eAD9083C756Cc2;

    //pancake, sushi, uni create2 factory initialization bytecode
    bytes32 _sushiHexDem =
        0xe18a34eb0e04b04f7a0ac29a6e80748dca96319b42c54d679cb821dca90c6303;
    bytes32 _uniswapV2HexDem =
        0x96e8ac4277198ff8b6f785478aa9a39f403cb768dd02cbee326c3e7da348845f;

    //MAX_UINT for testing
    uint256 constant MAX_UINT = 2**256 - 1;

    //Dex[] dexes array of dex structs
    bytes32[] _hexDems = [_uniswapV2HexDem, _sushiHexDem, _uniswapV2HexDem];
    address[] _dexFactories = [
        _uniV2FactoryAddress,
        _sushiFactoryAddress,
        _uniV3FactoryAddress
    ];
    bool[] _isUniV2 = [true, true, false];
    uint256 alphaXDivergenceThreshold = 3402823669209385000000000000000000; //3402823669209385000000000000000000000

    function setUp() public {
        cheatCodes = CheatCodes(HEVM_ADDRESS);
        scriptRunner = new ScriptRunner();

        limitOrderExecutor = new LimitOrderExecutorWrapper(
            _hexDems,
            _dexFactories,
            _isUniV2
        );

        uniV2Router = IUniswapV2Router02(_uniV2Address);
        uniV2Factory = IUniswapV2Factory(_uniV2FactoryAddress);

        swapHelper = new Swap(_uniV2Address, WETH);
    }

    //==================================Order Router Helper Functions ========================================

    ///@notice Test Lp is not uniV3
    function testLPIsNotUniv3() public {
        address uniV2LPAddress = 0x5C69bEe701ef814a2B6a3EDD4B1652CB9cc5aA6f;
        address uniV3LPAddress = 0x88e6A0c2dDD26FEEb64F039a2c41296FcB3f5640;

        assert(limitOrderExecutor.lpIsNotUniV3(uniV2LPAddress));
        assert(!limitOrderExecutor.lpIsNotUniV3(uniV3LPAddress));
    }

    ///@notice Test calculate V2 spot price on sushi
    function testCalculateV2SpotSushiTest1() public {
        //Test token address's
        address weth = 0xC02aaA39b223FE8D0A0e5C4F27eAD9083C756Cc2;
        address usdc = 0xA0b86991c6218b36c1d19D4a2e9Eb0cE3606eB48;

        //Get Reserve0 & Reserve1 from sushi pool
        (uint112 reserve0Usdc, uint112 reserve1Weth, ) = IUniswapV2Pair(
            0x397FF1542f962076d0BFE58eA045FfA2d347ACa0
        ).getReserves();

        ///@notice Convert usdcReserve to common 18 decimal base
        uint128 reserve0UsdcCommon = reserve0Usdc * 10**12;
        uint256 expectedUsdcWeth = ConveyorMath.div128x128(
            uint256(reserve0UsdcCommon) << 128,
            uint256(reserve1Weth) << 128
        );
        (
            SwapRouter.SpotReserve memory priceWethUsdc,
            address poolAddressWethUsdc
        ) = limitOrderExecutor.calculateV2SpotPrice(
                weth,
                usdc,
                _sushiFactoryAddress,
                _sushiHexDem
            );

        assertEq(priceWethUsdc.spotPrice, expectedUsdcWeth);
    }

    ///@notice Test calculate v2 spot price sushi weth/kope
    function testCalculateV2SpotSushiTest2() public {
        address weth = 0xC02aaA39b223FE8D0A0e5C4F27eAD9083C756Cc2;
        address kope = 0x8CC9b5406049D2b66106bb39C5047666E50F06FE;

        //Token0 = Kope
        //Get Reserve0 & Reserve1 from sushi pool
        (uint112 reserve0Kope, uint112 reserve1Weth1, ) = IUniswapV2Pair(
            0x06f2e4c2AE526b587982F11117b4689B61034817
        ).getReserves();
        uint256 expectedWethKope = ConveyorMath.div128x128(
            uint256(reserve1Weth1) << 128,
            uint256(reserve0Kope) << 128
        );
        (SwapRouter.SpotReserve memory priceWethKope, ) = limitOrderExecutor
            .calculateV2SpotPrice(
                kope,
                weth,
                _sushiFactoryAddress,
                _sushiHexDem
            );

        assertEq(priceWethKope.spotPrice, expectedWethKope);
    }

    ///@notice Test calculate v2 spot price sushi dai/ohm
    function testCalculateV2SpotSushiTest3() public {
        address dai = 0x6B175474E89094C44Da98b954EedeAC495271d0F;
        address ohm = 0x64aa3364F17a4D01c6f1751Fd97C2BD3D7e7f1D5;

        (uint112 reserve0ohm, uint112 reserve1Dai, ) = IUniswapV2Pair(
            0x055475920a8c93CfFb64d039A8205F7AcC7722d3
        ).getReserves();

        uint128 reserve0OhmCommon = reserve0ohm * 10**9;
        //Divide corresponding reserves for assertion
        uint256 expectedOhmDai = ConveyorMath.div128x128(
            uint256(reserve0OhmCommon) << 128,
            uint256(reserve1Dai) << 128
        );
        (SwapRouter.SpotReserve memory priceOhmDai, ) = limitOrderExecutor
            .calculateV2SpotPrice(dai, ohm, _sushiFactoryAddress, _sushiHexDem);

        assertEq(priceOhmDai.spotPrice, expectedOhmDai);
    }

    ///@notice Test calculate V3 spot price weth/dai
    function testCalculateV3SpotPrice1() public {
        //Test token address's
        address weth = 0xC02aaA39b223FE8D0A0e5C4F27eAD9083C756Cc2;
        address dai = 0x6B175474E89094C44Da98b954EedeAC495271d0F;

        (
            SwapRouter.SpotReserve memory priceDaiWeth,
            address poolAddressDaiWeth
        ) = limitOrderExecutor.calculateV3SpotPrice(
                dai,
                weth,
                3000,
                _uniV3FactoryAddress
            );

        assertEq(priceDaiWeth.spotPrice, 195219315785396777134689842230198271);
    }

    ///@notice Test calculate V3 spot price usdc/dai
    function testCalculateV3SpotPrice2() public {
        //Test token address's

        address usdc = 0xA0b86991c6218b36c1d19D4a2e9Eb0cE3606eB48;
        address dai = 0x6B175474E89094C44Da98b954EedeAC495271d0F;

        (SwapRouter.SpotReserve memory priceDaiUsdc, ) = limitOrderExecutor
            .calculateV3SpotPrice(dai, usdc, 3000, _uniV3FactoryAddress);
        assertEq(
            priceDaiUsdc.spotPrice,
            341140785248087661355983754903316070398
        );
    }

    ///@notice Test calculate v2 spot price Uni
    function testCalculateV2SpotUni1() public {
        //Test tokens
        address weth = 0xC02aaA39b223FE8D0A0e5C4F27eAD9083C756Cc2;
        address usdc = 0xA0b86991c6218b36c1d19D4a2e9Eb0cE3606eB48;
        address dai = 0x6B175474E89094C44Da98b954EedeAC495271d0F;
        address wax = 0x7a2Bc711E19ba6aff6cE8246C546E8c4B4944DFD;

        (uint112 reserve0Usdc, uint112 reserve1Weth, ) = IUniswapV2Pair(
            0xB4e16d0168e52d35CaCD2c6185b44281Ec28C9Dc
        ).getReserves();
        uint256 reserve0Common = reserve0Usdc * 10**12;
        uint256 expectedWethUsdc = ConveyorMath.div128x128(
            uint256(reserve1Weth) << 128,
            uint256(reserve0Common) << 128
        );

        (
            SwapRouter.SpotReserve memory price1,
            address poolAddress0
        ) = limitOrderExecutor.calculateV2SpotPrice(
                usdc,
                weth,
                0x5C69bEe701ef814a2B6a3EDD4B1652CB9cc5aA6f,
                _uniswapV2HexDem
            );

        uint256 spotPriceWethUsdc = price1.spotPrice;

        assertEq(spotPriceWethUsdc, expectedWethUsdc);
    }

    ///@notice v2 spot price assertion test
    function testCalculateV2SpotUni2() public {
        address usdc = 0xA0b86991c6218b36c1d19D4a2e9Eb0cE3606eB48;
        address dai = 0x6B175474E89094C44Da98b954EedeAC495271d0F;

        (uint112 reserve0Dai, uint112 reserve1Usdc, ) = IUniswapV2Pair(
            0xAE461cA67B15dc8dc81CE7615e0320dA1A9aB8D5
        ).getReserves();

        uint256 reserve1UsdcCommon = reserve1Usdc * 10**12;
        uint256 expectedDaiUsdc = ConveyorMath.div128x128(
            uint256(reserve0Dai) << 128,
            uint256(reserve1UsdcCommon) << 128
        );
        (
            SwapRouter.SpotReserve memory spotPriceDaiUsdc,
            address poolAddress1
        ) = limitOrderExecutor.calculateV2SpotPrice(
                usdc,
                dai,
                0x5C69bEe701ef814a2B6a3EDD4B1652CB9cc5aA6f,
                _uniswapV2HexDem
            );

        assertEq(spotPriceDaiUsdc.spotPrice, expectedDaiUsdc);
    }

    ///@notice v2 spot price assertion test
    function testCalculateV2SpotUni3() public {
        address weth = 0xC02aaA39b223FE8D0A0e5C4F27eAD9083C756Cc2;
        address wax = 0x7a2Bc711E19ba6aff6cE8246C546E8c4B4944DFD;

        (uint112 reserve0Wax, uint112 reserve1Weth3, ) = IUniswapV2Pair(
            0x0ee0cb563A52Ae1170Ac34fBb94C50e89aDDE4bD
        ).getReserves();

        uint128 reserve0WaxCommon = reserve0Wax * 10**10;
        uint256 expectedWaxeWeth = ConveyorMath.div128x128(
            uint256(reserve1Weth3) << 128,
            uint256(reserve0WaxCommon) << 128
        );
        (
            SwapRouter.SpotReserve memory spotPriceWethWax,
            address poolAddress2
        ) = limitOrderExecutor.calculateV2SpotPrice(
                wax,
                weth,
                0x5C69bEe701ef814a2B6a3EDD4B1652CB9cc5aA6f,
                _uniswapV2HexDem
            );

        assertEq(spotPriceWethWax.spotPrice, expectedWaxeWeth);
    }

    function testGetAllPrices2() public {
        address weth = 0xC02aaA39b223FE8D0A0e5C4F27eAD9083C756Cc2;
        address usdc = 0xA0b86991c6218b36c1d19D4a2e9Eb0cE3606eB48;

        (
            SwapRouter.SpotReserve[] memory pricesWethUsdc,
            address[] memory lps
        ) = limitOrderExecutor.getAllPrices(weth, usdc, 500);

        (
            SwapRouter.SpotReserve[] memory pricesUsdcWeth,
            address[] memory lps1
        ) = limitOrderExecutor.getAllPrices(usdc, weth, 500);

        console.log("weth/usdc");
        console.log(pricesWethUsdc[0].spotPrice);
        console.log(pricesWethUsdc[1].spotPrice);
        console.log(pricesWethUsdc[2].spotPrice);

        console.log("usdc/weth");
        console.log(pricesUsdcWeth[0].spotPrice);
        console.log(pricesUsdcWeth[1].spotPrice);
        console.log(pricesUsdcWeth[2].spotPrice);
    }

    //================================================================================================

    // //=========================================Fee Helper Functions============================================
    ///@notice Test calculate Fee
    function testCalculateFee(uint112 _amount) public {
        address weth = 0xC02aaA39b223FE8D0A0e5C4F27eAD9083C756Cc2;
        address usdc = 0xA0b86991c6218b36c1d19D4a2e9Eb0cE3606eB48;
        if (_amount > 0) {
            (SwapRouter.SpotReserve memory price1, ) = limitOrderExecutor
                .calculateV2SpotPrice(
                    weth,
                    usdc,
                    0x5C69bEe701ef814a2B6a3EDD4B1652CB9cc5aA6f,
                    _uniswapV2HexDem
                );
            uint256 spotPrice = price1.spotPrice;

            ///@notice Calculate the weth amount in usd
            uint256 amountInUsdcDollarValue = uint256(
                ConveyorMath.mul128U(spotPrice, uint256(_amount)) /
                    uint256(10**18)
            );
            console.logUint(amountInUsdcDollarValue);

            ///@notice Pack the args
            string memory path = "scripts/logistic_curve.py";
            string memory args = uint2str(amountInUsdcDollarValue);

            //Expected output in bytes
            bytes memory output = scriptRunner.runPythonScript(path, args);

            uint256 fee = limitOrderExecutor.calculateFee(_amount, usdc, weth);

            uint256 expected = bytesToUint(output);
            //Assert the outputs, provide a small buffer of precision on the python output as this is 64.64 fixed point
            assertEq(fee / 10000, expected / 10000);
        }
    }

    ///TODO: Write fuzz test for this
<<<<<<< HEAD
    function testCalculateSandboxFeeAmount(uint64 quantity) public {
        address weth = 0xC02aaA39b223FE8D0A0e5C4F27eAD9083C756Cc2;
        address usdc = 0xA0b86991c6218b36c1d19D4a2e9Eb0cE3606eB48;

        (, address quoteWethLiquidSwapPool) = limitOrderExecutor
            .calculateSandboxFeeAmount(usdc, weth, quantity, usdc);

        if (_lpIsNotUniV3(quoteWethLiquidSwapPool)) {
            address token0 = IUniswapV2Pair(quoteWethLiquidSwapPool).token0();

            (uint112 res0, uint112 res1, ) = IUniswapV2Pair(
                quoteWethLiquidSwapPool
            ).getReserves();
            if (token0 == weth) {
                assertGe(res0, 1000000000000000000000);
            } else {
                assertGe(res1, 1000000000000000000000);
            }
        } else {
            (, address pool) = limitOrderExecutor.calculateV3SpotPrice(
                swapToken,
                WETH,
                500,
                _uniV3FactoryAddress
            );

            uint128 liquidity = IUniswapV3Pool(quoteWethLiquidSwapPool)
                .liquidity();
            assertEq(pool, quoteWethLiquidSwapPool);
            assertGe(liquidity, 100000000000000000000);
        }
    }

    function _lpIsNotUniV3(address lp) internal returns (bool) {
        bool success;
        assembly {
            //store the function sig for  "fee()"
            mstore(
                0x00,
                0xddca3f4300000000000000000000000000000000000000000000000000000000
            )

            success := call(
                gas(), // gas remaining
                lp, // destination address
                0, // no ether
                0x00, // input buffer (starts after the first 32 bytes in the `data` array)
                0x04, // input length (loaded from the first 32 bytes in the `data` array)
                0x00, // output buffer
                0x00 // output length
            )
        }
        ///@notice return the opposite of success, meaning if the call succeeded, the address is univ3, and we should
        ///@notice indicate that lpIsNotUniV3 is false
        return !success;
    }
=======
    function testCalculateSandboxFeeAmount(uint256 quantity) public {}
>>>>>>> 0ccdc532

    function testFailUniswapV3Callback_UnauthorizedUniswapV3CallbackCaller()
        public
    {
        bytes memory data = abi.encode(
            100,
            true,
            address(this),
            address(this),
            address(this)
        );

        limitOrderExecutor.uniswapV3SwapCallback(0, 0, data);
    }

    ///@notice Helper function to convert bytes to uint
    function bytesToUint(bytes memory b) internal pure returns (uint256) {
        uint256 number;
        for (uint256 i = 0; i < b.length; i++) {
            number =
                number +
                uint256(uint8(b[i])) *
                (2**(8 * (b.length - (i + 1))));
        }
        return number;
    }

    // ///@notice Test to calculate the Order Reward beacon
    function testCalculateOrderRewardBeacon(uint64 wethValue) public {
        address weth = 0xC02aaA39b223FE8D0A0e5C4F27eAD9083C756Cc2;
        address usdc = 0xA0b86991c6218b36c1d19D4a2e9Eb0cE3606eB48;
        if (!(wethValue < 10**18)) {
            uint128 fee = limitOrderExecutor.calculateFee(
                wethValue,
                usdc,
                weth
            );
            //1.8446744073709550
            (, uint128 rewardBeacon) = ConveyorFeeMath.calculateReward(
                fee,
                wethValue
            );

            //Pack the args
            string memory path = "scripts/calculateRewardBeacon.py";
            string[] memory args = new string[](3);
            args[0] = uint2str(fee);
            args[1] = uint2str(wethValue);

            //Python script output, off by a small decimals precision
            bytes memory spotOut = scriptRunner.runPythonScript(path, args);
            uint256 beaconRewardExpected = bytesToUint(spotOut);

            //Assert the values
            assertEq(rewardBeacon / 10**3, beaconRewardExpected / 10**3);
        }
    }

    // ///@notice Test calculate Conveyor Reward
    function testCalculateOrderRewardConveyor(uint64 wethValue) public {
        address weth = 0xC02aaA39b223FE8D0A0e5C4F27eAD9083C756Cc2;
        address usdc = 0xA0b86991c6218b36c1d19D4a2e9Eb0cE3606eB48;
        if (!(wethValue < 10**18)) {
            uint128 fee = limitOrderExecutor.calculateFee(
                wethValue,
                usdc,
                weth
            );
            //1.8446744073709550
            (uint128 rewardConveyor, ) = ConveyorFeeMath.calculateReward(
                fee,
                wethValue
            );

            //Pack the arguments
            string memory path = "scripts/calculateRewardConveyor.py";
            string[] memory args = new string[](3);
            args[0] = uint2str(fee);
            args[1] = uint2str(wethValue);

            //Get the bytes out from the python script
            bytes memory spotOut = scriptRunner.runPythonScript(path, args);
            uint256 conveyorRewardExpected = bytesToUint(spotOut);

            //Assert the outputs with a precision buffer on fuzz
            assertEq(rewardConveyor / 10**3, conveyorRewardExpected / 10**3);
        }
    }

    ///@notice Helper function to convert a uint to a string
    function uint2str(uint256 _i) internal pure returns (string memory str) {
        if (_i == 0) {
            return "0";
        }
        uint256 j = _i;
        uint256 length;
        while (j != 0) {
            length++;
            j /= 10;
        }
        bytes memory bstr = new bytes(length);
        uint256 k = length;
        j = _i;
        while (j != 0) {
            bstr[--k] = bytes1(uint8(48 + (j % 10)));
            j /= 10;
        }
        str = string(bstr);
    }

    //================================================================
    //======================= Helper functions =======================
    //================================================================

    function newMockOrder(
        address tokenIn,
        address tokenOut,
        uint128 price,
        bool buy,
        bool taxed,
        uint16 taxIn,
        uint112 amountOutMin,
        uint112 quantity,
        uint16 feeIn,
        uint16 feeOut,
        uint32 lastRefreshTimestamp,
        uint32 expirationTimestamp
    ) internal view returns (OrderBook.LimitOrder memory order) {
        //Initialize mock order
        order = OrderBook.LimitOrder({
            stoploss: false,
            buy: buy,
            taxed: taxed,
            lastRefreshTimestamp: lastRefreshTimestamp,
            expirationTimestamp: expirationTimestamp,
            feeIn: feeIn,
            feeOut: feeOut,
            taxIn: taxIn,
            price: price,
            amountOutMin: amountOutMin,
            quantity: quantity,
            owner: msg.sender,
            tokenIn: tokenIn,
            tokenOut: tokenOut,
            orderId: bytes32(0)
        });
    }

    //================================================================================================

    //==================================Swap Tests===========================================

    //Uniswap V2 Swap Tests
    function testSwapV2_1() public {
        cheatCodes.deal(address(swapHelper), MAX_UINT);

        address tokenIn = 0xA0b86991c6218b36c1d19D4a2e9Eb0cE3606eB48;
        //get the token in
        uint256 amountReceived = swapHelper.swapEthForTokenWithUniV2(
            10000000000000000,
            tokenIn
        );

        address tokenOut = 0xC02aaA39b223FE8D0A0e5C4F27eAD9083C756Cc2;
        address lp = 0xB4e16d0168e52d35CaCD2c6185b44281Ec28C9Dc;
        uint256 amountOutMin = amountReceived - 1;

        IERC20(tokenIn).approve(address(limitOrderExecutor), amountReceived);
        address receiver = address(this);
        limitOrderExecutor.swapV2(
            tokenIn,
            tokenOut,
            lp,
            amountReceived,
            amountOutMin,
            receiver,
            address(this)
        );
    }

    function testSwapV2_2() public {
        cheatCodes.deal(address(swapHelper), MAX_UINT);

        address tokenIn = 0x6B175474E89094C44Da98b954EedeAC495271d0F;
        //get the token in
        uint256 amountReceived = swapHelper.swapEthForTokenWithUniV2(
            10000000000000000,
            tokenIn
        );

        address tokenOut = 0xA0b86991c6218b36c1d19D4a2e9Eb0cE3606eB48;
        address lp = 0xAE461cA67B15dc8dc81CE7615e0320dA1A9aB8D5;
        uint256 amountOutMin = 10000;

        IERC20(tokenIn).approve(address(limitOrderExecutor), amountReceived);
        address receiver = address(this);
        limitOrderExecutor.swapV2(
            tokenIn,
            tokenOut,
            lp,
            amountReceived,
            amountOutMin,
            receiver,
            address(this)
        );
    }

    function testSwapV2_3() public {
        cheatCodes.deal(address(swapHelper), MAX_UINT);

        address tokenIn = 0x514910771AF9Ca656af840dff83E8264EcF986CA;
        //get the token in
        uint256 amountReceived = swapHelper.swapEthForTokenWithUniV2(
            10000000000000000,
            tokenIn
        );

        address tokenOut = 0xC02aaA39b223FE8D0A0e5C4F27eAD9083C756Cc2;
        address lp = 0xa2107FA5B38d9bbd2C461D6EDf11B11A50F6b974;

        uint256 amountOutMin = 10000;

        IERC20(tokenIn).approve(address(limitOrderExecutor), amountReceived);
        address receiver = address(this);
        limitOrderExecutor.swapV2(
            tokenIn,
            tokenOut,
            lp,
            amountReceived,
            amountOutMin,
            receiver,
            address(this)
        );
    }

    function testFailSwapV2_InsufficientOutputAmount() public {
        cheatCodes.deal(address(swapHelper), MAX_UINT);

        address tokenIn = 0x514910771AF9Ca656af840dff83E8264EcF986CA;
        //get the token in
        uint256 amountReceived = swapHelper.swapEthForTokenWithUniV2(
            10000000000000000,
            tokenIn
        );

        address tokenOut = 0xC02aaA39b223FE8D0A0e5C4F27eAD9083C756Cc2;
        address lp = 0xa2107FA5B38d9bbd2C461D6EDf11B11A50F6b974;

        uint256 amountOutMin = 10000000000000000;

        IERC20(tokenIn).approve(address(limitOrderExecutor), amountReceived);
        address receiver = address(this);
        uint256 amountOut = limitOrderExecutor.swapV2(
            tokenIn,
            tokenOut,
            lp,
            amountReceived,
            amountOutMin,
            receiver,
            address(this)
        );
        require(amountOut != 0, "InsufficientOutputAmount");
    }

    //Uniswap V3 SwapRouter Tests
    function testSwapV3_1() public {
        cheatCodes.deal(address(swapHelper), MAX_UINT);

        //get the token in
        cheatCodes.deal(address(this), MAX_UINT);

        (bool depositSuccess, ) = address(WETH).call{value: 500000000000 ether}(
            abi.encodeWithSignature("deposit()")
        );
        address tokenIn = 0xC02aaA39b223FE8D0A0e5C4F27eAD9083C756Cc2;
        IERC20(tokenIn).approve(
            address(limitOrderExecutor),
            1000000000000000000
        );

        address tokenOut = 0xA0b86991c6218b36c1d19D4a2e9Eb0cE3606eB48;

        address _lp = 0x88e6A0c2dDD26FEEb64F039a2c41296FcB3f5640;

        address receiver = address(this);
        limitOrderExecutor.swapV3(
            _lp,
            tokenIn,
            tokenOut,
            500,
            1000000000000000000,
            1,
            receiver,
            address(this)
        );
    }

    //Uniswap V3 SwapRouter Tests
    function testSwapV3_2() public {
        address tokenIn = 0xA0b86991c6218b36c1d19D4a2e9Eb0cE3606eB48;
        address tokenOut = 0xC02aaA39b223FE8D0A0e5C4F27eAD9083C756Cc2;
        cheatCodes.deal(address(swapHelper), MAX_UINT);
        uint256 amountReceived = swapHelper.swapEthForTokenWithUniV2(
            1000 ether,
            tokenIn
        );

        IERC20(tokenIn).approve(address(limitOrderExecutor), amountReceived);

        address _lp = 0x88e6A0c2dDD26FEEb64F039a2c41296FcB3f5640;

        address receiver = address(this);

        limitOrderExecutor.swapV3(
            _lp,
            tokenIn,
            tokenOut,
            500,
            amountReceived,
            1,
            receiver,
            address(this)
        );
    }

    function testSwap() public {
        cheatCodes.deal(address(swapHelper), MAX_UINT);

        address tokenIn = 0xA0b86991c6218b36c1d19D4a2e9Eb0cE3606eB48;
        //get the token in
        uint256 amountReceived = swapHelper.swapEthForTokenWithUniV2(
            1000000000000000,
            tokenIn
        );

        IERC20(tokenIn).approve(address(limitOrderExecutor), amountReceived);

        address tokenOut = 0xC02aaA39b223FE8D0A0e5C4F27eAD9083C756Cc2;

        address lp = 0x88e6A0c2dDD26FEEb64F039a2c41296FcB3f5640;

        uint256 amountInMaximum = amountReceived - 1;
        address receiver = address(this);

        limitOrderExecutor._swap(
            tokenIn,
            tokenOut,
            lp,
            500,
            amountReceived,
            amountInMaximum,
            receiver,
            address(this)
        );
    }

    function testFailSwap_InsufficientOutputAmount() public {
        cheatCodes.deal(address(swapHelper), MAX_UINT);

        address tokenIn = 0xA0b86991c6218b36c1d19D4a2e9Eb0cE3606eB48;
        //get the token in
        uint256 amountReceived = swapHelper.swapEthForTokenWithUniV2(
            1000000000000000,
            tokenIn
        );

        IERC20(tokenIn).approve(address(limitOrderExecutor), amountReceived);

        address tokenOut = 0xC02aaA39b223FE8D0A0e5C4F27eAD9083C756Cc2;

        address lp = 0x88e6A0c2dDD26FEEb64F039a2c41296FcB3f5640;

        address receiver = address(this);

        uint256 amountOut = limitOrderExecutor._swap(
            tokenIn,
            tokenOut,
            lp,
            300,
            amountReceived,
            1000000000000000,
            receiver,
            address(this)
        );

        require(amountOut != 0, "InsufficientOutputAmount");
    }

    //================================================================================================
}

//wrapper around SwapRouter to expose internal functions for testing
contract LimitOrderExecutorWrapper is SwapRouter {
    constructor(
        bytes32[] memory _initBytecodes,
        address[] memory _dexFactories,
        bool[] memory _isUniV2
    ) SwapRouter(_initBytecodes, _dexFactories, _isUniV2) {}

    function getV3PoolFee(address pairAddress)
        public
        view
        returns (uint24 poolFee)
    {
        return getV3PoolFee(pairAddress);
    }

    function lpIsNotUniV3(address lp) public returns (bool) {
        return _lpIsNotUniV3(lp);
    }

    // receive() external payable {}

    function swapV2(
        address _tokenIn,
        address _tokenOut,
        address _lp,
        uint256 _amountIn,
        uint256 _amountOutMin,
        address _reciever,
        address _sender
    ) public returns (uint256) {
        return
            _swapV2(
                _tokenIn,
                _tokenOut,
                _lp,
                _amountIn,
                _amountOutMin,
                _reciever,
                _sender
            );
    }

    function swapV3(
        address _lp,
        address _tokenIn,
        address _tokenOut,
        uint24 _fee,
        uint256 _amountIn,
        uint256 _amountOutMin,
        address _reciever,
        address _sender
    ) public returns (uint256) {
        return
            _swapV3(
                _lp,
                _tokenIn,
                _tokenOut,
                _fee,
                _amountIn,
                _amountOutMin,
                _reciever,
                _sender
            );
    }

    function getAllPrices(
        address token0,
        address token1,
        uint24 FEE
    ) public view returns (SpotReserve[] memory prices, address[] memory lps) {
        return _getAllPrices(token0, token1, FEE);
    }

    function calculateV2SpotPrice(
        address token0,
        address token1,
        address _factory,
        bytes32 _initBytecode
    ) public view returns (SpotReserve memory spRes, address poolAddress) {
        return _calculateV2SpotPrice(token0, token1, _factory, _initBytecode);
    }

    function calculateV3SpotPrice(
        address token0,
        address token1,
        uint24 FEE,
        address _factory
    ) public returns (SpotReserve memory, address) {
        return _calculateV3SpotPrice(token0, token1, FEE, _factory);
    }

    function calculateFee(
        uint128 amountIn,
        address usdc,
        address weth
    ) public view returns (uint128) {
        return _calculateFee(amountIn, usdc, weth);
    }

    function _swap(
        address _tokenIn,
        address _tokenOut,
        address _lp,
        uint24 _fee,
        uint256 _amountIn,
        uint256 _amountOutMin,
        address _reciever,
        address _sender
    ) public returns (uint256 amountReceived) {
        return
            swap(
                _tokenIn,
                _tokenOut,
                _lp,
                _fee,
                _amountIn,
                _amountOutMin,
                _reciever,
                _sender
            );
    }
}<|MERGE_RESOLUTION|>--- conflicted
+++ resolved
@@ -361,7 +361,6 @@
     }
 
     ///TODO: Write fuzz test for this
-<<<<<<< HEAD
     function testCalculateSandboxFeeAmount(uint64 quantity) public {
         address weth = 0xC02aaA39b223FE8D0A0e5C4F27eAD9083C756Cc2;
         address usdc = 0xA0b86991c6218b36c1d19D4a2e9Eb0cE3606eB48;
@@ -418,9 +417,7 @@
         ///@notice indicate that lpIsNotUniV3 is false
         return !success;
     }
-=======
-    function testCalculateSandboxFeeAmount(uint256 quantity) public {}
->>>>>>> 0ccdc532
+
 
     function testFailUniswapV3Callback_UnauthorizedUniswapV3CallbackCaller()
         public
