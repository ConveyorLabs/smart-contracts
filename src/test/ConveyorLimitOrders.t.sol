--- conflicted
+++ resolved
@@ -83,16 +83,10 @@
             5,
             2592000,
             3000000
-<<<<<<< HEAD
         );
         conveyorLimitOrders.addDex(_dexFactories[0], _hexDems[0], _isUniV2[0]);
         conveyorLimitOrders.addDex(_dexFactories[1], _hexDems[1], _isUniV2[1]);
         conveyorLimitOrders.addDex(_dexFactories[2], _hexDems[2], _isUniV2[2]);
-=======
-
-        );
-        conveyorLimitOrders.addDexs(_dexFactories, _hexDems, _isUniV2);
->>>>>>> 67e0c637
     }
 
     //----------------------------TokenToToken Execution Tests-----------------------------------------
@@ -122,14 +116,8 @@
     //     cheatCodes.prank(tx.origin);
     //     bytes32[] memory tokenToTokenOrderBatch = newMockTokenToTokenBatch();
 
-<<<<<<< HEAD
-        conveyorLimitOrders.executeOrders(tokenToTokenOrderBatch);
-    }
-=======
-
-    //    conveyorLimitOrders.executeOrders(tokenToTokenOrderBatch);
-    //  }
->>>>>>> 67e0c637
+    //     conveyorLimitOrders.executeOrders(tokenToTokenOrderBatch);
+    // }
 
     //----------------------------TokenToWeth Execution Tests-----------------------------------------
     //Single order TokenToWeth success
@@ -389,7 +377,6 @@
         require(refreshSuccess, "Order Refresh failed");
     }
 
-    
     function testFailRefreshOrder_CancelOrder_InsufficientGasCreditBalance()
         public
     {
@@ -477,9 +464,7 @@
         require(refreshSuccess == true, "Order Refresh failed");
     }
 
-    function testFail_InsufficientGasCreditBalanceForOrderExecution()
-        public
-    {
+    function testFail_InsufficientGasCreditBalanceForOrderExecution() public {
         //deal this address max eth
         cheatCodes.deal(address(this), MAX_UINT);
 
