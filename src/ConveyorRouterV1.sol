// SPDX-License-Identifier: BUSL-1.1
pragma solidity =0.8.21;

import "./ConveyorErrors.sol";
import {IERC20} from "../lib/interfaces/token/IERC20.sol";
import {SafeERC20} from "../lib/libraries/token/SafeERC20.sol";
import {ConveyorMath} from "./lib/ConveyorMath.sol";
import {ConveyorSwapCallbacks} from "./callbacks/ConveyorSwapCallbacks.sol";
import {IConveyorRouterV1} from "./interfaces/IConveyorRouterV1.sol";

interface IConveyorMulticall {
    function executeMulticall(
        ConveyorRouterV1.SwapAggregatorMulticall calldata multicall
    ) external;
}

/// @title ConveyorRouterV1
/// @author 0xKitsune, 0xOsiris, Conveyor Labs
/// @notice Multicall contract for token Swaps.
contract ConveyorRouterV1 is IConveyorRouterV1 {
    using SafeERC20 for IERC20;

    address public CONVEYOR_MULTICALL;
    address public immutable WETH;

    address owner;
    address tempOwner;

    uint128 private constant AFFILIATE_PERCENT = 5534023222112865000;
    uint128 private constant REFERRAL_PERCENT = 5534023222112865000;

    /**
     * @notice Event that is emitted when ETH is withdrawn from the contract
     *
     */
    event Withdraw(address indexed receiver, uint256 amount);

    ///@notice Modifier function to only allow the owner of the contract to call specific functions
    ///@dev Functions with onlyOwner: withdraw
    modifier onlyOwner() {
        if (msg.sender != owner) {
            revert MsgSenderIsNotOwner();
        }

        _;
    }

    ///@notice Mapping from uint16 to affiliate address.
    mapping(uint16 => address) public affiliates;
    ///@notice Mapping from uint16 to referrer address.
    mapping(uint16 => address) public referrers;

    ///@notice Mapping from affiliate address to affiliate index.
    mapping(address => uint16) public affiliateIndex;
    ///@notice Mapping from referrer address to referrer index.
    mapping(address => uint16) public referrerIndex;

    ///@notice Current Nonce for affiliate addresses.
    uint16 public affiliateNonce;
    ///@notice Current Nonce for referrer addresses.
    uint16 public referrerNonce;

    ///@dev Deploys the ConveyorMulticall contract.
    ///@param _weth Address of Wrapped Native Asset.
    constructor(address _weth) payable {
        require(_weth != address(0), "WETH address is zero");
        CONVEYOR_MULTICALL = address(new ConveyorMulticall());
        WETH = _weth;
        owner = tx.origin;
    }

    ///@notice Struct for token to token swap data.
    struct TokenToTokenSwapData {
        address tokenIn;
        address tokenOut;
        uint112 amountIn;
        uint112 amountOutMin;
        uint16 affiliate;
        uint16 referrer;
    }

    ///@notice Struct for token to ETH swap data.
    struct TokenToEthSwapData {
        address tokenIn;
        uint112 amountIn;
        uint112 amountOutMin;
        uint16 affiliate;
        uint16 referrer;
    }

    ///@notice Struct for ETH to token swap data.
    struct EthToTokenSwapData {
        address tokenOut;
        uint112 amountOutMin;
        uint112 protocolFee;
        uint16 affiliate;
        uint16 referrer;
    }

    /// @notice Gas optimized Multicall struct
    struct SwapAggregatorMulticall {
        address tokenInDestination;
        Call[] calls;
    }

    /// @notice Call struct for token Swaps.
    /// @param target Address to call.
    /// @param callData Data to call.
    struct Call {
        address target;
        bytes callData;
    }

    /// @notice Swap tokens for tokens.
    /// @param swapData The swap data for the transaction.
    /// @param genericMulticall Multicall to be executed.
    function swapExactTokenForToken(
        TokenToTokenSwapData calldata swapData,
        SwapAggregatorMulticall calldata genericMulticall
    ) public payable {
        ///@notice Transfer tokenIn from msg.sender to tokenInDestination address.
        IERC20(swapData.tokenIn).safeTransferFrom(
            msg.sender,
            genericMulticall.tokenInDestination,
            swapData.amountIn
        );

        ///@notice Get tokenOut balance of msg.sender.
        uint256 balanceBefore = IERC20(swapData.tokenOut).balanceOf(msg.sender);
        ///@notice Calculate tokenOut amount required.
        uint256 tokenOutAmountRequired = balanceBefore + swapData.amountOutMin;

        ///@notice Execute Multicall.
        IConveyorMulticall(CONVEYOR_MULTICALL).executeMulticall(
            genericMulticall
        );

        uint256 balanceAfter = IERC20(swapData.tokenOut).balanceOf(msg.sender);
        ///@notice Check if tokenOut balance of msg.sender is sufficient.
        if (balanceAfter < tokenOutAmountRequired) {
            revert InsufficientOutputAmount(
                tokenOutAmountRequired - balanceAfter,
                swapData.amountOutMin
            );
        }
        if (swapData.affiliate & 0xFFFF != 0x0) {
            address affiliate = affiliates[swapData.affiliate >> 0x1];
            if (affiliate == address(0)) {
                revert AffiliateDoesNotExist();
            }
            _safeTransferETH(
                affiliate,
                ConveyorMath.mul64U(AFFILIATE_PERCENT, msg.value)
            );
        }
        ///@dev First bit of referrer is used to check if referrer exists
        if (swapData.referrer & 0xFFFF != 0x0) {
            address referrer = referrers[swapData.referrer >> 0x1];
            if (referrer == address(0)) {
                revert ReferrerDoesNotExist();
            }
            _safeTransferETH(
                referrer,
                ConveyorMath.mul64U(REFERRAL_PERCENT, msg.value)
            );
        }
    }

    /// @notice Swap ETH for tokens.
    /// @param swapData The swap data for the transaction.
    /// @param swapAggregatorMulticall Multicall to be executed.
    function swapExactEthForToken(
        EthToTokenSwapData calldata swapData,
        SwapAggregatorMulticall calldata swapAggregatorMulticall
    ) public payable {
        if (swapData.protocolFee > msg.value) {
            revert InsufficientMsgValue();
        }

        ///@notice Cache the amountIn to save gas.
        uint256 amountIn = msg.value - swapData.protocolFee;

        ///@notice Deposit the msg.value-protocolFee into WETH.
        _depositEth(amountIn, WETH);

        ///@notice Transfer WETH from WETH to tokenInDestination address.
        IERC20(WETH).transfer(
            swapAggregatorMulticall.tokenInDestination,
            amountIn
        );

        ///@notice Get tokenOut balance of msg.sender.
        uint256 balanceBefore = IERC20(swapData.tokenOut).balanceOf(msg.sender);

        ///@notice Calculate tokenOut amount required.
        uint256 tokenOutAmountRequired = balanceBefore + swapData.amountOutMin;

        ///@notice Execute Multicall.
        IConveyorMulticall(CONVEYOR_MULTICALL).executeMulticall(
            swapAggregatorMulticall
        );

        ///@notice Get tokenOut balance of msg.sender after multicall execution.
        uint256 balanceAfter = IERC20(swapData.tokenOut).balanceOf(msg.sender);

        ///@notice Revert if tokenOut balance of msg.sender is insufficient.
        if (balanceAfter < tokenOutAmountRequired) {
            revert InsufficientOutputAmount(
                tokenOutAmountRequired - balanceAfter,
                swapData.amountOutMin
            );
        }
        if (swapData.affiliate & 0xFFFF != 0x0) {
            address affiliate = affiliates[swapData.affiliate >> 0x1];
            if (affiliate == address(0)) {
                revert AffiliateDoesNotExist();
            }
            _safeTransferETH(
                affiliate,
                ConveyorMath.mul64U(AFFILIATE_PERCENT, swapData.protocolFee)
            );
        }
        ///@dev First bit of referrer is used to check if referrer exists
        if (swapData.referrer & 0xFFFF != 0x0) {
            address referrer = referrers[swapData.referrer >> 0x1];
            if (referrer == address(0)) {
                revert ReferrerDoesNotExist();
            }
            _safeTransferETH(
                referrer,
                ConveyorMath.mul64U(REFERRAL_PERCENT, swapData.protocolFee)
            );
        }
    }

    /// @notice Swap tokens for ETH.
    /// @param swapData The swap data for the transaction.
    /// @param swapAggregatorMulticall Multicall to be executed.
    function swapExactTokenForEth(
        TokenToEthSwapData calldata swapData,
        SwapAggregatorMulticall calldata swapAggregatorMulticall
    ) public payable {
        ///@dev Ignore if the tokenInDestination is address(0).
        if (swapAggregatorMulticall.tokenInDestination != address(0)) {
            ///@notice Transfer tokenIn from msg.sender to tokenInDestination address.
            IERC20(swapData.tokenIn).safeTransferFrom(
                msg.sender,
                swapAggregatorMulticall.tokenInDestination,
                swapData.amountIn
            );
        }
        ///@notice Get ETH balance of msg.sender.
        uint256 balanceBefore = msg.sender.balance;

        ///@notice Calculate amountOutRequired.
        uint256 amountOutRequired = balanceBefore + swapData.amountOutMin;

        ///@notice Execute Multicall.
        IConveyorMulticall(CONVEYOR_MULTICALL).executeMulticall(
            swapAggregatorMulticall
        );

        ///@notice Get WETH balance of this contract.
        uint256 balanceWeth = IERC20(WETH).balanceOf(address(this));

        ///@notice Withdraw WETH from this contract.
        _withdrawEth(balanceWeth, WETH);

        ///@notice Transfer ETH to msg.sender.
        _safeTransferETH(msg.sender, balanceWeth);

        ///@notice Revert if Eth balance of the caller is insufficient.
        if (msg.sender.balance < amountOutRequired) {
            revert InsufficientOutputAmount(
                amountOutRequired - msg.sender.balance,
                swapData.amountOutMin
            );
        }
        if (swapData.affiliate & 0xFFFF != 0x0) {
            address affiliate = affiliates[swapData.affiliate >> 0x1];
            if (affiliate == address(0)) {
                revert AffiliateDoesNotExist();
            }
            _safeTransferETH(
                affiliate,
                ConveyorMath.mul64U(AFFILIATE_PERCENT, msg.value)
            );
        }
        ///@dev First bit of referrer is used to check if referrer exists
        if (swapData.referrer & 0xFFFF != 0x0) {
            address referrer = referrers[swapData.referrer >> 0x1];
            if (referrer == address(0)) {
                revert ReferrerDoesNotExist();
            }
            _safeTransferETH(
                referrer,
                ConveyorMath.mul64U(REFERRAL_PERCENT, msg.value)
            );
        }
    }

    /// @notice Quotes the amount of gas used for a optimized token to token swap.
    /// @dev This function should be used off chain through a static call.
    function quoteSwapExactTokenForToken(
        TokenToTokenSwapData calldata swapData,
        SwapAggregatorMulticall calldata swapAggregatorMulticall
    ) external payable returns (uint256 gasConsumed) {
        uint256 gasBefore;
        assembly {
            gasBefore := gas()
        }
        swapExactTokenForToken(swapData, swapAggregatorMulticall);
        assembly {
            gasConsumed := sub(gasBefore, gas())
        }
    }

    /// @notice Quotes the amount of gas used for a ETH to token swap.
    /// @dev This function should be used off chain through a static call.
    function quoteSwapExactEthForToken(
        EthToTokenSwapData calldata swapData,
        SwapAggregatorMulticall calldata swapAggregatorMulticall
    ) external payable returns (uint256 gasConsumed) {
        uint256 gasBefore;
        assembly {
            gasBefore := gas()
        }
        swapExactEthForToken(swapData, swapAggregatorMulticall);
        assembly {
            gasConsumed := sub(gasBefore, gas())
        }
    }

    /// @notice Quotes the amount of gas used for a token to ETH swap.
    /// @dev This function should be used off chain through a static call.
    function quoteSwapExactTokenForEth(
        TokenToEthSwapData calldata swapData,
        SwapAggregatorMulticall calldata swapAggregatorMulticall
    ) external payable returns (uint256 gasConsumed) {
        uint256 gasBefore;
        assembly {
            gasBefore := gas()
        }

        swapExactTokenForEth(swapData, swapAggregatorMulticall);
        assembly {
            gasConsumed := sub(gasBefore, gas())
        }
    }

    ///@notice Helper function to transfer ETH.
    function _safeTransferETH(address to, uint256 amount) internal {
        bool success;
        /// @solidity memory-safe-assembly
        assembly {
            // Transfer the ETH and store if it succeeded or not.
            success := call(gas(), to, amount, 0, 0, 0, 0)
        }

        if (!success) {
            revert ETHTransferFailed();
        }
    }

    /// @notice Helper function to Withdraw ETH from WETH.
    function _withdrawEth(uint256 amount, address weth) internal {
        /// @solidity memory-safe-assembly
        assembly {
            mstore(
                0x0,
                shl(224, 0x2e1a7d4d) /* keccak256("withdraw(uint256)") */
            )
            mstore(4, amount)
            if iszero(
                call(
                    gas() /* gas */,
                    weth /* to */,
                    0 /* value */,
                    0 /* in */,
                    68 /* in size */,
                    0 /* out */,
                    0 /* out size */
                )
            ) {
                revert("Native Token Withdraw failed", amount)
            }
        }
    }

    /// @notice Helper function to Deposit ETH into WETH.
    function _depositEth(uint256 amount, address weth) internal {
        /// @solidity memory-safe-assembly
        assembly {
            mstore(0x0, shl(224, 0xd0e30db0)) /* keccak256("deposit()") */
            if iszero(
                call(
                    gas() /* gas */,
                    weth /* to */,
                    amount /* value */,
                    0 /* in */,
                    0 /* in size */,
                    0 /* out */,
                    0 /* out size */
                )
            ) {
                revert("Native token deposit failed", amount)
            }
        }
    }

    /// @notice Withdraw ETH from this contract.
    function withdraw() external onlyOwner {
        _safeTransferETH(msg.sender, address(this).balance);
        emit Withdraw(msg.sender, address(this).balance);
    }

    ///@notice Function to confirm ownership transfer of the contract.
    function confirmTransferOwnership() external {
        if (msg.sender != tempOwner) {
            revert UnauthorizedCaller();
        }

        ///@notice Cleanup tempOwner storage.
        tempOwner = address(0);
        owner = msg.sender;
    }

    ///@notice Function to transfer ownership of the contract.
    function transferOwnership(address newOwner) external onlyOwner {
        if (newOwner == address(0)) {
            revert InvalidAddress();
        }

        tempOwner = newOwner;
    }

    ///@notice Function to upgrade the ConveyorMulticall contract.
    function upgradeMulticall(
        bytes memory bytecode,
        bytes32 salt
    ) external payable onlyOwner returns (address) {
        assembly {
            let addr := create2(
                callvalue(),
                add(bytecode, 0x20),
                mload(bytecode),
                salt
            )

            if iszero(extcodesize(addr)) {
                revert(0, 0)
            }

            sstore(CONVEYOR_MULTICALL.slot, addr)
        }

        return CONVEYOR_MULTICALL;
    }

    ///@notice Function to set affiliate address.
    function initializeAffiliate(address affiliateAddress) external onlyOwner {
        uint16 tempAffiliateNonce = affiliateNonce;
        affiliates[tempAffiliateNonce] = affiliateAddress;
        affiliateIndex[affiliateAddress] = tempAffiliateNonce;
        unchecked {
            tempAffiliateNonce++;
            require(
                tempAffiliateNonce < type(uint16).max >> 0x1,
                "Affiliate nonce overflow"
            );
            affiliateNonce = tempAffiliateNonce;
        }
    }

    ///@notice Function to set referrer mapping.
    function initializeReferrer() external payable {
        if (referrerIndex[msg.sender] != 0) {
            revert ReferrerAlreadyInitialized();
        }
        uint16 tempReferrerNonce = referrerNonce;
        referrers[tempReferrerNonce] = msg.sender;
        referrerIndex[msg.sender] = uint16(tempReferrerNonce);

        unchecked {
            tempReferrerNonce++;
            require(
                tempReferrerNonce < type(uint16).max >> 0x1,
                "Referrer nonce overflow"
            );
            referrerNonce = tempReferrerNonce;
        }
    }

    /// @notice Fallback receiver function.
    receive() external payable {}
}

/// @title ConveyorMulticall
/// @author 0xOsiris, 0xKitsune, Conveyor Labs
/// @notice Optimized multicall execution contract.
contract ConveyorMulticall is IConveyorMulticall, ConveyorSwapCallbacks {
    constructor() {}

<<<<<<< HEAD
    function executeMulticall(
        ConveyorRouterV1.SwapAggregatorMulticall calldata multicall
    ) external {
        for (uint256 i = 0; i < multicall.calls.length; ) {
=======
    function executeMulticall(ConveyorRouterV1.SwapAggregatorMulticall calldata multicall) external {
        for (uint256 i = 0; i < multicall.calls.length;) {
>>>>>>> 947caf72
            address target = multicall.calls[i].target;
            bytes calldata callData = multicall.calls[i].callData;
            assembly ("memory-safe") {
                let freeMemoryPointer := mload(0x40)
                calldatacopy(
                    freeMemoryPointer,
                    callData.offset,
                    callData.length
                )
                if iszero(
                    call(
                        gas(),
                        target,
                        0,
                        freeMemoryPointer,
                        callData.length,
                        0,
                        0
                    )
                ) {
                    returndatacopy(0, 0, returndatasize())
                    revert(0, returndatasize())
                }
            }
            unchecked {
                ++i;
            }
        }
    }
}<|MERGE_RESOLUTION|>--- conflicted
+++ resolved
@@ -9,9 +9,7 @@
 import {IConveyorRouterV1} from "./interfaces/IConveyorRouterV1.sol";
 
 interface IConveyorMulticall {
-    function executeMulticall(
-        ConveyorRouterV1.SwapAggregatorMulticall calldata multicall
-    ) external;
+    function executeMulticall(ConveyorRouterV1.SwapAggregatorMulticall calldata multicall) external;
 }
 
 /// @title ConveyorRouterV1
@@ -119,11 +117,7 @@
         SwapAggregatorMulticall calldata genericMulticall
     ) public payable {
         ///@notice Transfer tokenIn from msg.sender to tokenInDestination address.
-        IERC20(swapData.tokenIn).safeTransferFrom(
-            msg.sender,
-            genericMulticall.tokenInDestination,
-            swapData.amountIn
-        );
+        IERC20(swapData.tokenIn).safeTransferFrom(msg.sender, genericMulticall.tokenInDestination, swapData.amountIn);
 
         ///@notice Get tokenOut balance of msg.sender.
         uint256 balanceBefore = IERC20(swapData.tokenOut).balanceOf(msg.sender);
@@ -131,27 +125,19 @@
         uint256 tokenOutAmountRequired = balanceBefore + swapData.amountOutMin;
 
         ///@notice Execute Multicall.
-        IConveyorMulticall(CONVEYOR_MULTICALL).executeMulticall(
-            genericMulticall
-        );
+        IConveyorMulticall(CONVEYOR_MULTICALL).executeMulticall(genericMulticall);
 
         uint256 balanceAfter = IERC20(swapData.tokenOut).balanceOf(msg.sender);
         ///@notice Check if tokenOut balance of msg.sender is sufficient.
         if (balanceAfter < tokenOutAmountRequired) {
-            revert InsufficientOutputAmount(
-                tokenOutAmountRequired - balanceAfter,
-                swapData.amountOutMin
-            );
+            revert InsufficientOutputAmount(tokenOutAmountRequired - balanceAfter, swapData.amountOutMin);
         }
         if (swapData.affiliate & 0xFFFF != 0x0) {
             address affiliate = affiliates[swapData.affiliate >> 0x1];
             if (affiliate == address(0)) {
                 revert AffiliateDoesNotExist();
             }
-            _safeTransferETH(
-                affiliate,
-                ConveyorMath.mul64U(AFFILIATE_PERCENT, msg.value)
-            );
+            _safeTransferETH(affiliate, ConveyorMath.mul64U(AFFILIATE_PERCENT, msg.value));
         }
         ///@dev First bit of referrer is used to check if referrer exists
         if (swapData.referrer & 0xFFFF != 0x0) {
@@ -159,10 +145,7 @@
             if (referrer == address(0)) {
                 revert ReferrerDoesNotExist();
             }
-            _safeTransferETH(
-                referrer,
-                ConveyorMath.mul64U(REFERRAL_PERCENT, msg.value)
-            );
+            _safeTransferETH(referrer, ConveyorMath.mul64U(REFERRAL_PERCENT, msg.value));
         }
     }
 
@@ -184,10 +167,7 @@
         _depositEth(amountIn, WETH);
 
         ///@notice Transfer WETH from WETH to tokenInDestination address.
-        IERC20(WETH).transfer(
-            swapAggregatorMulticall.tokenInDestination,
-            amountIn
-        );
+        IERC20(WETH).transfer(swapAggregatorMulticall.tokenInDestination, amountIn);
 
         ///@notice Get tokenOut balance of msg.sender.
         uint256 balanceBefore = IERC20(swapData.tokenOut).balanceOf(msg.sender);
@@ -196,29 +176,21 @@
         uint256 tokenOutAmountRequired = balanceBefore + swapData.amountOutMin;
 
         ///@notice Execute Multicall.
-        IConveyorMulticall(CONVEYOR_MULTICALL).executeMulticall(
-            swapAggregatorMulticall
-        );
+        IConveyorMulticall(CONVEYOR_MULTICALL).executeMulticall(swapAggregatorMulticall);
 
         ///@notice Get tokenOut balance of msg.sender after multicall execution.
         uint256 balanceAfter = IERC20(swapData.tokenOut).balanceOf(msg.sender);
 
         ///@notice Revert if tokenOut balance of msg.sender is insufficient.
         if (balanceAfter < tokenOutAmountRequired) {
-            revert InsufficientOutputAmount(
-                tokenOutAmountRequired - balanceAfter,
-                swapData.amountOutMin
-            );
+            revert InsufficientOutputAmount(tokenOutAmountRequired - balanceAfter, swapData.amountOutMin);
         }
         if (swapData.affiliate & 0xFFFF != 0x0) {
             address affiliate = affiliates[swapData.affiliate >> 0x1];
             if (affiliate == address(0)) {
                 revert AffiliateDoesNotExist();
             }
-            _safeTransferETH(
-                affiliate,
-                ConveyorMath.mul64U(AFFILIATE_PERCENT, swapData.protocolFee)
-            );
+            _safeTransferETH(affiliate, ConveyorMath.mul64U(AFFILIATE_PERCENT, swapData.protocolFee));
         }
         ///@dev First bit of referrer is used to check if referrer exists
         if (swapData.referrer & 0xFFFF != 0x0) {
@@ -226,10 +198,7 @@
             if (referrer == address(0)) {
                 revert ReferrerDoesNotExist();
             }
-            _safeTransferETH(
-                referrer,
-                ConveyorMath.mul64U(REFERRAL_PERCENT, swapData.protocolFee)
-            );
+            _safeTransferETH(referrer, ConveyorMath.mul64U(REFERRAL_PERCENT, swapData.protocolFee));
         }
     }
 
@@ -244,9 +213,7 @@
         if (swapAggregatorMulticall.tokenInDestination != address(0)) {
             ///@notice Transfer tokenIn from msg.sender to tokenInDestination address.
             IERC20(swapData.tokenIn).safeTransferFrom(
-                msg.sender,
-                swapAggregatorMulticall.tokenInDestination,
-                swapData.amountIn
+                msg.sender, swapAggregatorMulticall.tokenInDestination, swapData.amountIn
             );
         }
         ///@notice Get ETH balance of msg.sender.
@@ -256,9 +223,7 @@
         uint256 amountOutRequired = balanceBefore + swapData.amountOutMin;
 
         ///@notice Execute Multicall.
-        IConveyorMulticall(CONVEYOR_MULTICALL).executeMulticall(
-            swapAggregatorMulticall
-        );
+        IConveyorMulticall(CONVEYOR_MULTICALL).executeMulticall(swapAggregatorMulticall);
 
         ///@notice Get WETH balance of this contract.
         uint256 balanceWeth = IERC20(WETH).balanceOf(address(this));
@@ -271,20 +236,14 @@
 
         ///@notice Revert if Eth balance of the caller is insufficient.
         if (msg.sender.balance < amountOutRequired) {
-            revert InsufficientOutputAmount(
-                amountOutRequired - msg.sender.balance,
-                swapData.amountOutMin
-            );
+            revert InsufficientOutputAmount(amountOutRequired - msg.sender.balance, swapData.amountOutMin);
         }
         if (swapData.affiliate & 0xFFFF != 0x0) {
             address affiliate = affiliates[swapData.affiliate >> 0x1];
             if (affiliate == address(0)) {
                 revert AffiliateDoesNotExist();
             }
-            _safeTransferETH(
-                affiliate,
-                ConveyorMath.mul64U(AFFILIATE_PERCENT, msg.value)
-            );
+            _safeTransferETH(affiliate, ConveyorMath.mul64U(AFFILIATE_PERCENT, msg.value));
         }
         ///@dev First bit of referrer is used to check if referrer exists
         if (swapData.referrer & 0xFFFF != 0x0) {
@@ -292,10 +251,7 @@
             if (referrer == address(0)) {
                 revert ReferrerDoesNotExist();
             }
-            _safeTransferETH(
-                referrer,
-                ConveyorMath.mul64U(REFERRAL_PERCENT, msg.value)
-            );
+            _safeTransferETH(referrer, ConveyorMath.mul64U(REFERRAL_PERCENT, msg.value));
         }
     }
 
@@ -366,24 +322,19 @@
     function _withdrawEth(uint256 amount, address weth) internal {
         /// @solidity memory-safe-assembly
         assembly {
-            mstore(
-                0x0,
-                shl(224, 0x2e1a7d4d) /* keccak256("withdraw(uint256)") */
-            )
+            mstore(0x0, shl(224, 0x2e1a7d4d) /* keccak256("withdraw(uint256)") */ )
             mstore(4, amount)
             if iszero(
                 call(
-                    gas() /* gas */,
-                    weth /* to */,
-                    0 /* value */,
-                    0 /* in */,
-                    68 /* in size */,
-                    0 /* out */,
+                    gas(), /* gas */
+                    weth, /* to */
+                    0, /* value */
+                    0, /* in */
+                    68, /* in size */
+                    0, /* out */
                     0 /* out size */
                 )
-            ) {
-                revert("Native Token Withdraw failed", amount)
-            }
+            ) { revert("Native Token Withdraw failed", amount) }
         }
     }
 
@@ -394,17 +345,15 @@
             mstore(0x0, shl(224, 0xd0e30db0)) /* keccak256("deposit()") */
             if iszero(
                 call(
-                    gas() /* gas */,
-                    weth /* to */,
-                    amount /* value */,
-                    0 /* in */,
-                    0 /* in size */,
-                    0 /* out */,
+                    gas(), /* gas */
+                    weth, /* to */
+                    amount, /* value */
+                    0, /* in */
+                    0, /* in size */
+                    0, /* out */
                     0 /* out size */
                 )
-            ) {
-                revert("Native token deposit failed", amount)
-            }
+            ) { revert("Native token deposit failed", amount) }
         }
     }
 
@@ -435,21 +384,11 @@
     }
 
     ///@notice Function to upgrade the ConveyorMulticall contract.
-    function upgradeMulticall(
-        bytes memory bytecode,
-        bytes32 salt
-    ) external payable onlyOwner returns (address) {
-        assembly {
-            let addr := create2(
-                callvalue(),
-                add(bytecode, 0x20),
-                mload(bytecode),
-                salt
-            )
-
-            if iszero(extcodesize(addr)) {
-                revert(0, 0)
-            }
+    function upgradeMulticall(bytes memory bytecode, bytes32 salt) external payable onlyOwner returns (address) {
+        assembly {
+            let addr := create2(callvalue(), add(bytecode, 0x20), mload(bytecode), salt)
+
+            if iszero(extcodesize(addr)) { revert(0, 0) }
 
             sstore(CONVEYOR_MULTICALL.slot, addr)
         }
@@ -464,10 +403,7 @@
         affiliateIndex[affiliateAddress] = tempAffiliateNonce;
         unchecked {
             tempAffiliateNonce++;
-            require(
-                tempAffiliateNonce < type(uint16).max >> 0x1,
-                "Affiliate nonce overflow"
-            );
+            require(tempAffiliateNonce < type(uint16).max >> 0x1, "Affiliate nonce overflow");
             affiliateNonce = tempAffiliateNonce;
         }
     }
@@ -483,10 +419,7 @@
 
         unchecked {
             tempReferrerNonce++;
-            require(
-                tempReferrerNonce < type(uint16).max >> 0x1,
-                "Referrer nonce overflow"
-            );
+            require(tempReferrerNonce < type(uint16).max >> 0x1, "Referrer nonce overflow");
             referrerNonce = tempReferrerNonce;
         }
     }
@@ -501,35 +434,14 @@
 contract ConveyorMulticall is IConveyorMulticall, ConveyorSwapCallbacks {
     constructor() {}
 
-<<<<<<< HEAD
-    function executeMulticall(
-        ConveyorRouterV1.SwapAggregatorMulticall calldata multicall
-    ) external {
-        for (uint256 i = 0; i < multicall.calls.length; ) {
-=======
     function executeMulticall(ConveyorRouterV1.SwapAggregatorMulticall calldata multicall) external {
         for (uint256 i = 0; i < multicall.calls.length;) {
->>>>>>> 947caf72
             address target = multicall.calls[i].target;
             bytes calldata callData = multicall.calls[i].callData;
             assembly ("memory-safe") {
                 let freeMemoryPointer := mload(0x40)
-                calldatacopy(
-                    freeMemoryPointer,
-                    callData.offset,
-                    callData.length
-                )
-                if iszero(
-                    call(
-                        gas(),
-                        target,
-                        0,
-                        freeMemoryPointer,
-                        callData.length,
-                        0,
-                        0
-                    )
-                ) {
+                calldatacopy(freeMemoryPointer, callData.offset, callData.length)
+                if iszero(call(gas(), target, 0, freeMemoryPointer, callData.length, 0, 0)) {
                     returndatacopy(0, 0, returndatasize())
                     revert(0, returndatasize())
                 }
