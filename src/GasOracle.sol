// SPDX-License-Identifier: MIT
pragma solidity 0.8.16;

import "../lib/AggregatorV3Interface.sol";

/// @title GasOracle
/// @author 0xOsiris, 0xKitsune
/// @notice This contract fetches the latest fast gas price from the Chainlink Gas Oracle
contract GasOracle {
    ///@notice The gasOracleAddress is the address of the Chainlink Gas Oracle.
    address immutable gasOracleAddress;
<<<<<<< HEAD
    ///@notice Time horizon for arithmetic mean of has price.
    uint256 constant timeHorizon = 86400;
    ///@notice Last timestamp that the getGasPrice() function was called.
    uint256 lastGasOracleTimestamp;
    ///@notice Mean of gas oracle prices across the time horizon
    uint256 meanGasPrice;

    event MeanGasPriceUpdate(
        uint256 timestamp,
        uint256 gasPrice,
        uint256 meanGasPrice
    );
=======
    uint256 constant ONE_HUNDRED_TWENTY_FIVE = 125;
    uint256 constant ONE_HUNDRED = 100;
>>>>>>> 4e472710

    ///@notice Stale Price delay interval between blocks.
    constructor(address _gasOracleAddress) {
        require(_gasOracleAddress != address(0), "Invalid address");
        gasOracleAddress = _gasOracleAddress;
    }

    ///@notice Gets the latest gas price from the Chainlink data feed for the fast gas oracle
    function getGasPrice() public returns (uint256) {
        (, int256 answer, , , ) = IAggregatorV3(gasOracleAddress)
            .latestRoundData();

        uint256 gasPrice = uint256(answer);

        ///@notice update the meanGasPrice
        uint256 newMeanGasPrice = (((meanGasPrice +
            (((block.timestamp - lastGasOracleTimestamp) << 64) / timeHorizon) *
            gasPrice)>>64) /
            (1 +
                ((((block.timestamp - lastGasOracleTimestamp) << 64) /
                    timeHorizon)>>64)));

        ///@notice Update the last gas timestamp
        lastGasOracleTimestamp = block.timestamp;

        ///@notice
        /* The gas price is determined to be the oracleGasPrice * 1.25 since the Chainlink Gas Oracle can deviate up to 25% between updates
         If the Chainlink Gas oracle is reporting a price that is 25% less than the actual price, then the adjustedGasPrice will report the fair market gas price
         If the Gas oracle is reporting a price 25% greater than the actual gas price, the adjusted price is still 25% greater than the oracle.
         This allows for the off chain executor to always be incentivized to execute a transaction, regardless of how far the gasOracle deviates
         from the fair market price. 
        */
<<<<<<< HEAD
        uint256 adjustedGasPrice = (newMeanGasPrice * 125) / 100;
=======
        uint256 adjustedGasPrice = (uint256(answer) * ONE_HUNDRED_TWENTY_FIVE) /
            ONE_HUNDRED;
>>>>>>> 4e472710

        return adjustedGasPrice;
    }
}<|MERGE_RESOLUTION|>--- conflicted
+++ resolved
@@ -7,26 +7,25 @@
 /// @author 0xOsiris, 0xKitsune
 /// @notice This contract fetches the latest fast gas price from the Chainlink Gas Oracle
 contract GasOracle {
+    uint256 constant ONE_HUNDRED_TWENTY_FIVE = 125;
+    uint256 constant ONE_HUNDRED = 100;
+     ///@notice Time horizon for arithmetic mean of has price.
+    uint256 constant timeHorizon = 86400;
+    
     ///@notice The gasOracleAddress is the address of the Chainlink Gas Oracle.
     address immutable gasOracleAddress;
-<<<<<<< HEAD
-    ///@notice Time horizon for arithmetic mean of has price.
-    uint256 constant timeHorizon = 86400;
+   
     ///@notice Last timestamp that the getGasPrice() function was called.
     uint256 lastGasOracleTimestamp;
     ///@notice Mean of gas oracle prices across the time horizon
     uint256 meanGasPrice;
-
+    
     event MeanGasPriceUpdate(
         uint256 timestamp,
         uint256 gasPrice,
         uint256 meanGasPrice
     );
-=======
-    uint256 constant ONE_HUNDRED_TWENTY_FIVE = 125;
-    uint256 constant ONE_HUNDRED = 100;
->>>>>>> 4e472710
-
+    
     ///@notice Stale Price delay interval between blocks.
     constructor(address _gasOracleAddress) {
         require(_gasOracleAddress != address(0), "Invalid address");
@@ -58,12 +57,9 @@
          This allows for the off chain executor to always be incentivized to execute a transaction, regardless of how far the gasOracle deviates
          from the fair market price. 
         */
-<<<<<<< HEAD
-        uint256 adjustedGasPrice = (newMeanGasPrice * 125) / 100;
-=======
+
         uint256 adjustedGasPrice = (uint256(answer) * ONE_HUNDRED_TWENTY_FIVE) /
             ONE_HUNDRED;
->>>>>>> 4e472710
 
         return adjustedGasPrice;
     }
