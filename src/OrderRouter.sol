// SPDX-License-Identifier: UNLICENSED
pragma solidity >=0.8.13;

import "../lib/interfaces/token/IERC20.sol";
// import "../lib/interfaces/uniswap-v2/IUniswapV2Router02.sol";
// import "../lib/interfaces/uniswap-v2/IUniswapV2Factory.sol";
import "../lib/interfaces/uniswap-v2/IUniswapV2Pair.sol";
// import "../lib/libraries/uniswap/OracleLibrary.sol";
// import "../lib/interfaces/uniswap-v3/IUniswapV3Factory.sol";
// import "../lib/interfaces/uniswap-v3/IUniswapV3Pool.sol";
import "../lib/libraries/PriceLibrary.sol";
import "../lib/libraries/ConveyorMath.sol";
import "./OrderBook.sol";
import "./test/utils/Console.sol";

contract OrderRouter {
    //----------------------Constructor------------------------------------//

    //----------------------Errors------------------------------------//
    error InsufficientOutputAmount();

    //----------------------Structs------------------------------------//

    /// @notice Struct to store important Dex specifications
    struct Dex {
        address factoryAddress;
        bytes32 initBytecode;
        bool isUniV2;
    }

    //----------------------State Structures------------------------------------//

    /// @notice Array of dex structures to be used throughout the contract for pair spot price calculations
    Dex[] public dexes;

    //----------------------Functions------------------------------------//

    /// @notice Helper function to get Uniswap V2 spot price of pair token1/token2
    /// @param token0 bytes32 address of token0
    /// @param token1 bytes32 address of token1
    /// @return uint256 spot price of token1 with respect to token2 i.e reserve1/reserve2
    function calculateMeanPairSpotPrice(address token0, address token1)
        external
        view
        returns (uint256)
    {
        return
            PriceLibrary.calculateMeanSpotPrice(token0, token1, dexes, 1, 3000);
    }

    /// @notice Helper function to get Uniswap V2 spot price of pair token1/token2
    /// @param token0 bytes32 address of token1
    /// @param token1 bytes32 address of token2
    /// @return uint256 spot price of token1 with respect to token2 i.e reserve1/reserve2
    function calculateMinPairSpotPrice(address token0, address token1)
        external
        view
        returns (uint256)
    {
        return
            PriceLibrary.calculateMinSpotPrice(token0, token1, dexes, 1, 3000);
    }

    /// @notice Helper function to calculate the logistic mapping output on a USDC input quantity for fee % calculation
    /// @dev calculation assumes 64x64 fixed point in128 representation for all values
    /// @param amountIn uint128 USDC amount in 64x64 fixed point to calculate the fee % of
    /// @return Out64x64 int128 Fee percent
    function calculateFee(uint128 amountIn)
        public
        pure
        returns (uint128 Out64x64)
    {
        require(
            !(amountIn << 64 > 0xfffffffffffffffffffffffffff),
            "Overflow Error"
        );
        uint128 iamountIn = amountIn << 64;
        uint128 numerator = 16602069666338597000; //.9 sccale := 1e19 ==> 64x64 fixed representation
        uint128 denominator = (23058430092136940000 +
            ConveyorMath.exp(ConveyorMath.div64x64(iamountIn, 75000 << 64)));
        uint128 rationalFraction = ConveyorMath.div64x64(
            numerator,
            denominator
        );
        Out64x64 = (rationalFraction + 1844674407370955300) / 10**2;
    }

    /// @notice Helper function to calculate beacon and conveyor reward on transaction execution
    /// @param percentFee uint8 percentage of order size to be taken from user order size
    /// @param wethValue uint256 total order value in wei at execution price
    /// @return conveyorReward conveyor reward in terms of wei
    /// @return beaconReward beacon reward in wei
    function calculateReward(uint128 percentFee, uint128 wethValue)
        public
        pure
        returns (uint128 conveyorReward, uint128 beaconReward)
    {
        uint128 conveyorPercent = (percentFee +
            ConveyorMath.div64x64(
                92233720368547760 - percentFee,
                uint128(2) << 64
            ) +
            uint128(18446744073709550)) * 10**2;
        uint128 beaconPercent = (uint128(1) << 64) - conveyorPercent;

        conveyorReward = ConveyorMath.mul64x64(
            ConveyorMath.mul64x64(percentFee, wethValue),
            conveyorPercent
        );
        beaconReward = ConveyorMath.mul64x64(
            ConveyorMath.mul64x64(percentFee, wethValue),
            beaconPercent
        );

        return (conveyorReward, beaconReward);
    }

    /// @notice Helper function to check if min credits needed for order placement are satisfied
    /// @param orderGroup := array of order's to be placed
    /// @param gasPrice uint256 in gwei
    /// @return bool := boolean value indicating whether gas credit's provide coverage over all orders in the orderGroup
    function hasMinGasCredits(
        OrderBook.Order[] calldata orderGroup,
        uint256 gasPrice
    ) internal pure returns (bool) {
        /// Todo iterate through each order in orderGroup, check if gas credits is satisfied for each order
    }

    /// @notice Helper function to calculate min gas credit quantity for singular order
    /// @param order Order struct to be checked for minimum gas credits
    /// @param gasPrice uint256 in gwei
    /// @return minCredits uint256 minimum gas credits required represented in wei
    function calculateMinGasCredits(
        OrderBook.Order calldata order,
        uint256 gasPrice
    ) internal pure returns (uint256) {
        /// Todo determine the execution cost based on gasPrice, and return minimum gasCredits required in wei for order placement
    }

    /// @notice Helper function to calculate the max beacon reward for a group of order's
    /// @param reserve0SnapShot uint256 snapShotSpot of the lowest execution spot price of the whole batch
    /// @param reserve1SnapShot uint256 snapShotSpot of the lowest execution spot price of the whole batch
    /// @param reserve0 uint256 reserve0 of lp at execution time
    /// @param reserve1 uint256 reserve1 of lp at execution time
    /// @param fee uint256 lp fee
    /// @return maxReward uint256 maximum safe beacon reward to protect against flash loan price manipulation in the lp
    function calculateMaxBeaconReward(
        uint128 reserve0SnapShot,
        uint128 reserve1SnapShot,
        uint128 reserve0,
        uint128 reserve1,
        uint128 fee
    ) public pure returns (uint128) {
        unchecked {
            uint128 maxReward = ConveyorMath.mul64x64(
                fee,
                uint128(
                    calculateAlphaX(
                        reserve0SnapShot,
                        reserve1SnapShot,
                        reserve0,
                        reserve1
                    ) >> 64
                )
            );
            require(maxReward <= 0xFFFFFFFFFFFFFFFFFFFFFFFFFFFFFFFF);
            return maxReward;
        }
    }

    /// @notice Helper function to calculate the input amount needed to manipulate the spot price of the pool from snapShot to executionPrice
    /// @param reserve0SnapShot snapShot of reserve0 at snapShot time
    /// @param reserve1SnapShot snapShot of reserve1 at snapShot time
    /// @param reserve0Execution snapShot of reserve0 at snapShot time
    /// @param reserve1Execution snapShot of reserve1 at snapShot time
    /// @return alphaX alphaX amount to manipulate the spot price of the respective lp to execution trigger
<<<<<<< HEAD
=======

>>>>>>> 79f9cb04
    function calculateAlphaX(
        uint128 reserve0SnapShot,
        uint128 reserve1SnapShot,
        uint128 reserve0Execution,
        uint128 reserve1Execution
<<<<<<< HEAD
    ) public pure returns (uint256 alphaX) {
=======
    ) external view returns (uint256 alphaX) {

>>>>>>> 79f9cb04
        //Store execution spot price in int128 executionSpot
        uint128 executionSpot = ConveyorMath.div64x64(
            reserve0Execution,
            reserve1Execution
        );

        //Store snapshot spot price in int128 snapshotSpot
        uint128 snapShotSpot = ConveyorMath.div64x64(
            reserve0SnapShot,
            reserve1SnapShot
        );

        //Store difference proportional difference between executionSpot and snapShotSpot in int128 delta
        uint128 delta = uint128(
            ConveyorMath.abs(
                int128(ConveyorMath.div64x64(executionSpot, snapShotSpot)) -
                    (1 << 64)
            )
        );

        //Store k=reserve0SnapShot*reserve1SnapShot in int256 k
        uint256 k = uint256(
            ConveyorMath.mul64x64(reserve0SnapShot, reserve1SnapShot)
        ) << 64;

        //Store sqrt k in sqrtK int128
        uint128 sqrtK = ConveyorMath.sqrtu(k);

        //Store sqrt of reserve0SnapShot in sqrtReserve0Snap
        uint128 sqrtReserve0Snap = ConveyorMath.sqrtu(
            uint256(reserve0SnapShot) << 64
        );

        //sqrtNumPartial := sqrt(delta*r_y+r_y)
        uint128 sqrtNumPartial = ConveyorMath.sqrtu(
            uint256(
                ConveyorMath.mul64x64(delta, reserve1SnapShot) +
                    reserve1SnapShot
            ) << 64
        );

        //Full numerator in numerator uint256 of alphaX fraction ==> sqrt(k)*sqrt(r_x)*sqrt(delta*r_y+r_y)-k
        uint256 numerator = (uint256(
            ConveyorMath.mul64x64(
                ConveyorMath.mul64x64(sqrtK, sqrtReserve0Snap),
                sqrtNumPartial
            )
        ) << 64) - k;

        alphaX = ConveyorMath.div128x128(
            numerator,
            (uint256(reserve1SnapShot) << 64)
        );
    }

    //------------------------Admin Functions----------------------------

    /// @notice Add Dex struct to dexes array from arr _factory, and arr _hexDem
    /// @param _factory address[] dex factory address's to add
    /// @param _hexDem Factory address create2 deployment bytecode array
    /// @param isUniV2 Array of bool's indicating uniV2 status
    function addDex(
        address[] memory _factory,
        bytes32[] memory _hexDem,
        bool[] memory isUniV2
    ) public {
        require(
            (_factory.length == _hexDem.length &&
                _hexDem.length == isUniV2.length),
            "Invalid input, Arr length mismatch"
        );
        for (uint256 i = 0; i < _factory.length; i++) {
            Dex memory d = Dex(_factory[i], _hexDem[i], isUniV2[i]);
            dexes.push(d);
        }
    }

    function _swapV2(
        address _tokenIn,
        address _tokenOut,
        address _lp,
        uint256 _amountIn,
        uint256 _amountOutMin
    ) internal returns (uint256) {
        /// transfer the tokens to the lp
        IERC20(_tokenIn).transferFrom(msg.sender, _lp, _amountIn);

        //Sort the tokens
        (address token0, ) = sortTokens(_tokenIn, _tokenOut);

        //Initialize the amount out depending on the token order
        (uint256 amount0Out, uint256 amount1Out) = _tokenIn == token0
            ? (uint256(0), _amountOutMin)
            : (_amountOutMin, uint256(0));

        ///@notice get the balance before
        uint256 balanceBefore = IERC20(_tokenOut).balanceOf(address(this));

        /// @notice Swap tokens for wrapped native tokens (nato).
        IUniswapV2Pair(_lp).swap(
            amount0Out,
            amount1Out,
            address(this),
            new bytes(0)
        );

        ///@notice calculate the amount recieved
        uint256 amountRecieved = IERC20(_tokenOut).balanceOf(address(this)) -
            balanceBefore;

        ///@notice if the amount recieved is less than the amount out min, revert
        if (amountRecieved >= _amountOutMin) {
            revert InsufficientOutputAmount();
        }

        return amountRecieved;
    }

    function _swapV3() internal {}

    /// @notice Returns sorted token addresses, used to handle return values from pairs sorted in this order. Code from the univ2library.
    function sortTokens(address tokenA, address tokenB)
        internal
        pure
        returns (address token0, address token1)
    {
        require(tokenA != tokenB, "UniswapV2Library: IDENTICAL_ADDRESSES");
        (token0, token1) = tokenA < tokenB
            ? (tokenA, tokenB)
            : (tokenB, tokenA);
        require(token0 != address(0), "UniswapV2Library: ZERO_ADDRESS");
    }
}<|MERGE_RESOLUTION|>--- conflicted
+++ resolved
@@ -174,21 +174,18 @@
     /// @param reserve0Execution snapShot of reserve0 at snapShot time
     /// @param reserve1Execution snapShot of reserve1 at snapShot time
     /// @return alphaX alphaX amount to manipulate the spot price of the respective lp to execution trigger
-<<<<<<< HEAD
-=======
-
->>>>>>> 79f9cb04
+
+
+
     function calculateAlphaX(
         uint128 reserve0SnapShot,
         uint128 reserve1SnapShot,
         uint128 reserve0Execution,
         uint128 reserve1Execution
-<<<<<<< HEAD
-    ) public pure returns (uint256 alphaX) {
-=======
+
     ) external view returns (uint256 alphaX) {
 
->>>>>>> 79f9cb04
+
         //Store execution spot price in int128 executionSpot
         uint128 executionSpot = ConveyorMath.div64x64(
             reserve0Execution,
