--- conflicted
+++ resolved
@@ -178,25 +178,6 @@
 
 ## QSP-22 Unlocked Pragma ❌
 
-<<<<<<< HEAD
-## QSP-23 Allowance Not Checked when Updating Orders ❌
-
-## QSP-24 Incorrect Restriction in fromUInt256 ✅
-Severity: 🔵Informational🔵
-## Description: 
-In the function `fromUInt256()`, if the input `x` is an unsigned integer and `x <= 0xFFFFFFFFFFFFFFFF`, then after `x << 64`, it will be less than or equal to `MAX64.64`. However
-the restriction for `x` is set to `<= 0x7FFFFFFFFFFFFFFF` in the current implementation.
-### Resolution
-Changed the require statement to the reccomended validation logic. Reference `ConveyorMath.sol#L20-25`.
-```
-function fromUInt256(uint256 x) internal pure returns (uint128) {
-    unchecked {
-        require(x <= 0xFFFFFFFFFFFFFFFF);
-        return uint128(x << 64);
-    }
-}
-```
-=======
 ## QSP-23 Allowance Not Checked when Updating Orders ✅
 Severity: 🔵Informational🔵
 ## Description: 
@@ -222,7 +203,6 @@
     ) public {
         cheatCodes.deal(address(this), MAX_UINT);
         IERC20(swapToken).approve(address(limitOrderExecutor), quantity);
-
         cheatCodes.deal(address(swapHelper), MAX_UINT);
         swapHelper.swapEthForTokenWithUniV2(100000000000 ether, swapToken);
 
@@ -253,9 +233,24 @@
         orderBook.updateOrder(updatedOrder);
     }
 ```
-## QSP-24 Incorrect Restriction in fromUInt256 ❌
-
->>>>>>> cb356fcc
+
+## QSP-24 Incorrect Restriction in fromUInt256 ✅
+Severity: 🔵Informational🔵
+## Description: 
+In the function `fromUInt256()`, if the input `x` is an unsigned integer and `x <= 0xFFFFFFFFFFFFFFFF`, then after `x << 64`, it will be less than or equal to `MAX64.64`. However
+the restriction for `x` is set to `<= 0x7FFFFFFFFFFFFFFF` in the current implementation.
+### Resolution
+Changed the require statement to the reccomended validation logic. Reference `ConveyorMath.sol#L20-25`.
+```
+function fromUInt256(uint256 x) internal pure returns (uint128) {
+    unchecked {
+        require(x <= 0xFFFFFFFFFFFFFFFF);
+        return uint128(x << 64);
+    }
+}
+```
+
+
 ## QSP-25 Extremely Expensive Batch Execution for Uniswap V3 ❌
 
 ## QSP-26 Issues in Maximum Beacon Reward Calculation ❌
