// SPDX-License-Identifier: MIT
pragma solidity 0.8.16;

import "../lib/interfaces/token/IERC20.sol";
import "./LimitOrderBook.sol";
import "./ConveyorErrors.sol";
import "../lib/interfaces/token/IWETH.sol";
import "./SwapRouter.sol";
import "./interfaces/ILimitOrderQuoter.sol";
import "./interfaces/ILimitOrderExecutor.sol";
import "./interfaces/ILimitOrderRouter.sol";

/// @title LimitOrderRouter
/// @author 0xOsiris, 0xKitsune, Conveyor Labs
/// @notice Limit Order contract to execute existing limit orders within the LimitOrderBook contract.
contract LimitOrderRouter is LimitOrderBook {
    using SafeERC20 for IERC20;
    // ========================================= Modifiers =============================================

    ///@notice Modifier to restrict smart contracts from calling a function.
    modifier onlyEOA() {
        if (msg.sender != tx.origin) {
            revert MsgSenderIsNotTxOrigin();
        }
        _;
    }

    ///@notice Modifier function to only allow the owner of the contract to call specific functions
    ///@dev Functions with onlyOwner: withdrawConveyorFees, transferOwnership.
    modifier onlyOwner() {
        if (msg.sender != owner) {
            revert MsgSenderIsNotOwner();
        }

        _;
    }

    ///@notice Modifier to restrict reentrancy into a function.
    modifier nonReentrant() {
        if (reentrancyStatus) {
            revert Reentrancy();
        }
        reentrancyStatus = true;
        _;
        reentrancyStatus = false;
    }

    ///@notice Modifier to restrict smart contracts from calling a function.
    modifier onlyLimitOrderExecutor() {
        if (msg.sender != LIMIT_ORDER_EXECUTOR) {
            revert MsgSenderIsNotLimitOrderExecutor();
        }
        _;
    }

    // ========================================= Constants  =============================================

    ///@notice Interval that determines when an order is eligible for refresh. The interval is set to 30 days represented in Unix time.
    uint256 constant REFRESH_INTERVAL = 2592000;

    ///@notice The fee paid every time an order is refreshed by an off-chain executor to keep the order active within the system.
    ///@notice The refresh fee is 0.02 ETH
    uint256 constant REFRESH_FEE = 20000000000000000;

    // ========================================= State Variables =============================================

    ///@notice Boolean responsible for indicating if a function has been entered when the nonReentrant modifier is used.
    bool reentrancyStatus = false;

    ///@notice State variable to track the amount of gas initally alloted during executeLimitOrders.
    uint256 initialTxGas;

    ///@notice Temporary owner storage variable when transferring ownership of the contract.
    address tempOwner;

    ///@notice The owner of the Order Router contract
    ///@dev The contract owner can remove the owner funds from the contract, and transfer ownership of the contract.
    address owner;

    // ========================================= Constructor =============================================

    ///@param _gasOracle - Address of the ChainLink fast gas oracle.
    ///@param _weth - Address of the wrapped native token for the chain.
    ///@param _usdc - Address of the USD pegged token for the chain.
    ///@param _limitOrderExecutor - Address of the limit order executor contract
    ///@param _limitOrderExecutionGasCost - The amount of gas required to execute a limit order.
    constructor(
        address _gasOracle,
        address _weth,
        address _usdc,
        address _limitOrderExecutor,
        uint256 _limitOrderExecutionGasCost,
        uint256 _sandboxLimitOrderExecutionGasCost
    )
        LimitOrderBook(
            _gasOracle,
            _limitOrderExecutor,
            _weth,
            _usdc,
            _limitOrderExecutionGasCost
        )
    {
        ///@notice Require that deployment addresses are not zero
        ///@dev All other addresses are being asserted in the limit order executor, which deploys the limit order router
        require(
            _limitOrderExecutor != address(0),
            "Invalid LimitOrderExecutor address"
        );

        ///@notice Set the owner of the contract
        owner = msg.sender;
    }

    /// @notice Function to refresh an order for another 30 days.
    /// @param orderIds - Array of order Ids to indicate which orders should be refreshed.
    function refreshOrder(bytes32[] memory orderIds) external nonReentrant {
<<<<<<< HEAD
        ///@notice Get the current gas price from the v3 Aggregator.

=======
>>>>>>> 28e762b6
        ///@notice Initialize totalRefreshFees;
        uint256 totalRefreshFees;

        ///@notice For each order in the orderIds array.
        for (uint256 i = 0; i < orderIds.length; ) {
            ///@notice Get the current orderId.
            bytes32 orderId = orderIds[i];

            LimitOrder memory order = getLimitOrderById(orderId);

            totalRefreshFees += _refreshLimitOrder(order);

            unchecked {
                ++i;
            }
        }

        ///@notice Transfer the refresh fee to off-chain executor who called the function.
        ILimitOrderExecutor(LIMIT_ORDER_EXECUTOR).transferGasCreditFees(
            msg.sender,
            totalRefreshFees
        );
    }

    ///@notice Internal helper function to refresh a Limit Order.
    ///@param order - The Limit Order to be refreshed.
    ///@return executorFee - The fee to be compensated to the off-chain executor.
    function _refreshLimitOrder(LimitOrder memory order)
        internal
        returns (uint256 executorFee)
    {
        uint256 currentBalance = ILimitOrderExecutor(LIMIT_ORDER_EXECUTOR)
            .gasCreditBalance(order.owner);

        ///@notice Require that current timestamp is not past order expiration, otherwise cancel the order and continue the loop.
        if (block.timestamp > order.expirationTimestamp) {
            return _cancelLimitOrderViaExecutor(order);
        }

        ///@notice Check that the account has enough gas credits to refresh the order, otherwise, cancel the order and continue the loop.
        if (currentBalance < REFRESH_FEE) {
            return _cancelLimitOrderViaExecutor(order);
        }

        if (IERC20(order.tokenIn).balanceOf(order.owner) < order.quantity) {
            return _cancelLimitOrderViaExecutor(order);
        }

        ///@notice If the time elapsed since the last refresh is less than 30 days, continue to the next iteration in the loop.
        if (block.timestamp - order.lastRefreshTimestamp < REFRESH_INTERVAL) {
            return 0;
        }

        ///@notice Decrement the order.owner's gas credit balance
        ILimitOrderExecutor(LIMIT_ORDER_EXECUTOR).updateGasCreditBalance(
            order.owner,
            currentBalance - REFRESH_FEE
        );

        ///@notice update the order's last refresh timestamp
        ///@dev uint32(block.timestamp % (2**32 - 1)) is used to future proof the contract.
        orderIdToLimitOrder[order.orderId].lastRefreshTimestamp = uint32(
            block.timestamp % (2**32 - 1)
        );

        ///@notice Emit an event to notify the off-chain executors that the order has been refreshed.
        emit OrderRefreshed(
            order.orderId,
            order.lastRefreshTimestamp,
            order.expirationTimestamp
        );

        ///@notice Accumulate the REFRESH_FEE.
        return REFRESH_FEE;
    }

    /// @notice Function for off-chain executors to cancel an Order that does not have the minimum gas credit balance for order execution.
    /// @param orderId - Order Id of the order to cancel.
    /// @return success - Boolean to indicate if the order was successfully canceled and compensation was sent to the off-chain executor.
    function validateAndCancelOrder(bytes32 orderId)
        external
        nonReentrant
        returns (bool success)
    {
        LimitOrder memory order = getLimitOrderById(orderId);

        if (IERC20(order.tokenIn).balanceOf(order.owner) < order.quantity) {
            ///@notice Remove the order from the limit order system.
            ILimitOrderExecutor(LIMIT_ORDER_EXECUTOR).transferGasCreditFees(
                msg.sender,
                _cancelLimitOrderViaExecutor(order)
            );

            return true;
        }

        return false;
    }

    /// @notice Internal helper function to cancel an order. This function is only called after cancel order validation.
    /// @param order - The order to cancel.
    /// @return success - Boolean to indicate if the order was successfully canceled.
    function _cancelLimitOrderViaExecutor(LimitOrder memory order)
        internal
        returns (uint256)
    {
        ///@notice Get the current gas price.
        uint256 gasPrice = IConveyorGasOracle(CONVEYOR_GAS_ORACLE)
            .getGasPrice();

        ///@notice Get the minimum gas credits needed for a single order
        uint256 executorFee = gasPrice * LIMIT_ORDER_EXECUTION_GAS_COST;

        ///@notice Remove the order from the limit order system.
        _removeOrderFromSystem(order.orderId);

        addressToOrderIds[msg.sender][order.orderId] = OrderType
            .CanceledLimitOrder;

        uint256 orderOwnerGasCreditBalance = ILimitOrderExecutor(
            LIMIT_ORDER_EXECUTOR
        ).gasCreditBalance(order.owner);

        ///@notice If the order owner's gas credit balance is greater than the minimum needed for a single order, send the executor the minimumGasCreditsForSingleOrder.
        if (orderOwnerGasCreditBalance > executorFee) {
            ///@notice Decrement from the order owner's gas credit balance.
            ILimitOrderExecutor(LIMIT_ORDER_EXECUTOR).updateGasCreditBalance(
                order.owner,
                orderOwnerGasCreditBalance - executorFee
            );
        } else {
            ///@notice Otherwise, decrement the entire gas credit balance.
            ILimitOrderExecutor(LIMIT_ORDER_EXECUTOR).updateGasCreditBalance(
                order.owner,
                0
            );
            executorFee = orderOwnerGasCreditBalance;
        }

        ///@notice Emit an order canceled event to notify the off-chain exectors.
        bytes32[] memory orderIds = new bytes32[](1);
        orderIds[0] = order.orderId;
        emit OrderCanceled(orderIds);

        return executorFee;
    }

    ///@notice Function to validate the congruency of an array of orders.
    ///@param orders Array of orders to be validated
    function _validateOrderSequencing(LimitOrder[] memory orders)
        internal
        pure
    {
        ///@notice Iterate through the length of orders -1.
        for (uint256 i = 0; i < orders.length - 1; i++) {
            ///@notice Cache order at index i, and i+1
            LimitOrder memory currentOrder = orders[i];
            LimitOrder memory nextOrder = orders[i + 1];

            ///@notice Check if the current order is less than or equal to the next order
            if (currentOrder.quantity > nextOrder.quantity) {
                revert InvalidOrderGroupSequence();
            }

            ///@notice Check if the token in is the same for the next order
            if (currentOrder.tokenIn != nextOrder.tokenIn) {
                revert IncongruentInputTokenInOrderGroup(
                    nextOrder.tokenIn,
                    currentOrder.tokenIn
                );
            }

            ///@notice Check if the stoploss status is the same for the next order
            if (currentOrder.stoploss != nextOrder.stoploss) {
                revert IncongruentStoplossStatusInOrderGroup();
            }

            ///@notice Check if the token out is the same for the next order
            if (currentOrder.tokenOut != nextOrder.tokenOut) {
                revert IncongruentOutputTokenInOrderGroup(
                    nextOrder.tokenOut,
                    currentOrder.tokenOut
                );
            }

            ///@notice Check if the buy status is the same for the next order
            if (currentOrder.buy != nextOrder.buy) {
                revert IncongruentBuySellStatusInOrderGroup();
            }

            ///@notice Check if the tax status is the same for the next order
            if (currentOrder.taxed != nextOrder.taxed) {
                revert IncongruentTaxedTokenInOrderGroup();
            }

            ///@notice Check if the fee in is the same for the next order
            if (currentOrder.feeIn != nextOrder.feeIn) {
                revert IncongruentFeeInInOrderGroup();
            }

            ///@notice Check if the fee out is the same for the next order
            if (currentOrder.feeOut != nextOrder.feeOut) {
                revert IncongruentFeeOutInOrderGroup();
            }
        }
    }

    // ==================== Order Execution Functions =========================

    ///@notice This function is called by off-chain executors, passing in an array of orderIds to execute a specific batch of orders.
    /// @param orderIds - Array of orderIds to indicate which orders should be executed.
    function executeLimitOrders(bytes32[] calldata orderIds)
        external
        nonReentrant
    {
        uint256 gasPrice = IConveyorGasOracle(CONVEYOR_GAS_ORACLE)
            .getGasPrice();

        //Update the initial gas balance.
        assembly {
            sstore(initialTxGas.slot, gas())
        }

        ///@notice Revert if the length of the orderIds array is 0.
        if (orderIds.length == 0) {
            revert InvalidCalldata();
        }

        ///@notice Get all of the orders by orderId and add them to a temporary orders array
        LimitOrder[] memory orders = new LimitOrder[](orderIds.length);

        for (uint256 i = 0; i < orderIds.length; ) {
            orders[i] = getLimitOrderById(orderIds[i]);
            unchecked {
                ++i;
            }
        }
        ///@notice Cache stoploss status for the orders.
        bool isStoplossExecution = orders[0].stoploss;
        ///@notice If msg.sender != tx.origin and the stoploss status for the batch is true, revert the transaction.
        ///@dev Stoploss batches strictly require EOA execution.
        if (isStoplossExecution) {
            if (msg.sender != tx.origin) {
                revert NonEOAStoplossExecution();
            }
        }

        ///@notice If the length of orders array is greater than a single order, than validate the order sequencing.
        if (orders.length > 1) {
            ///@notice Validate that the orders in the batch are passed in with increasing quantity.
            _validateOrderSequencing(orders);
        }

        uint256 totalBeaconReward;
        uint256 totalConveyorReward;

        ///@notice If the order is not taxed and the tokenOut on the order is Weth
        if (orders[0].tokenOut == WETH) {
            (totalBeaconReward, totalConveyorReward) = ILimitOrderExecutor(
                LIMIT_ORDER_EXECUTOR
            ).executeTokenToWethOrders(orders);
        } else {
            ///@notice Otherwise, if the tokenOut is not weth, continue with a regular token to token execution.
            (totalBeaconReward, totalConveyorReward) = ILimitOrderExecutor(
                LIMIT_ORDER_EXECUTOR
            ).executeTokenToTokenOrders(orders);
        }

        ///@notice Get the array of order owners.
        address[] memory orderOwners = getLimitOrderOwners(orders);

        ///@notice Iterate through all orderIds in the batch and delete the orders from queue post execution.
        for (uint256 i = 0; i < orderIds.length; ) {
            bytes32 orderId = orderIds[i];
            ///@notice Mark the order as resolved from the system.
            _resolveCompletedOrder(orderId);

            unchecked {
                ++i;
            }
        }

        ///@notice Emit an order fufilled event to notify the off-chain executors.
        emit OrderFufilled(orderIds);

        ///@notice Calculate the execution gas compensation.
        uint256 executionGasCompensation = calculateExecutionGasCompensation(
            gasPrice,
            orderOwners,
            OrderType.PendingLimitOrder
        );
        ///@notice Transfer the reward to the off-chain executor.
        ILimitOrderExecutor(LIMIT_ORDER_EXECUTOR).transferGasCreditFees(
            msg.sender,
            executionGasCompensation
        );
    }

    ///@notice Function to return an array of limit order owners.
    ///@param orders - Array of LimitOrders.
    ///@return orderOwners - An array of order owners in the orders array.
    function getLimitOrderOwners(LimitOrder[] memory orders)
        internal
        pure
        returns (address[] memory orderOwners)
    {
        orderOwners = new address[](orders.length);
        for (uint256 i = 0; i < orders.length; ) {
            orderOwners[i] = orders[i].owner;
            unchecked {
                ++i;
            }
        }
    }

    ///@notice Function to confirm ownership transfer of the contract.
    function confirmTransferOwnership() external {
        if (msg.sender != tempOwner) {
            revert MsgSenderIsNotTempOwner();
        }
        owner = msg.sender;
        tempOwner = address(0);
    }

    ///@notice Function to transfer ownership of the contract.
    function transferOwnership(address newOwner) external onlyOwner {
        if (newOwner == address(0)) {
            revert InvalidAddress();
        }
        tempOwner = newOwner;
    }

    ///@notice Function to calculate the execution gas consumed during executeLimitOrders
    ///@return executionGasConsumed - The amount of gas consumed.
    function calculateExecutionGasConsumed(
        uint256 gasPrice,
        uint256 numberOfOrders,
        OrderType orderType
    ) internal view returns (uint256 executionGasConsumed) {
        assembly {
            executionGasConsumed := mul(
                gasPrice,
                sub(sload(initialTxGas.slot), gas())
            )
        }

        if (orderType == OrderType.PendingLimitOrder) {
            ///@notice If the execution gas is greater than the max compensation, set the compensation to the max
            uint256 maxExecutionCompensation = LIMIT_ORDER_EXECUTION_GAS_COST *
                numberOfOrders *
                gasPrice;
            if (executionGasConsumed > maxExecutionCompensation) {
                executionGasConsumed = maxExecutionCompensation;
            }
        }
    }

    ///@notice Function to adjust order owner's gas credit balance and calaculate the compensation to be paid to the executor.
    ///@param orderOwners - The order owners in the batch.
    ///@return gasExecutionCompensation - The amount to be paid to the off-chain executor for execution gas.
    function calculateExecutionGasCompensation(
        uint256 gasPrice,
        address[] memory orderOwners,
        OrderType orderType
    ) internal returns (uint256 gasExecutionCompensation) {
        uint256 orderOwnersLength = orderOwners.length;

        ///@notice Decrement gas credit balances for each order owner
        uint256 executionGasConsumed = calculateExecutionGasConsumed(
            gasPrice,
            orderOwners.length,
            orderType
        );

        uint256 gasDecrementValue = executionGasConsumed / orderOwnersLength;

        ///@notice Unchecked for gas efficiency
        unchecked {
            for (uint256 i = 0; i < orderOwnersLength; ) {
                ///@notice Adjust the order owner's gas credit balance
                uint256 ownerGasCreditBalance = ILimitOrderExecutor(
                    LIMIT_ORDER_EXECUTOR
                ).gasCreditBalance(orderOwners[i]);

                if (ownerGasCreditBalance >= gasDecrementValue) {
                    ILimitOrderExecutor(LIMIT_ORDER_EXECUTOR)
                        .updateGasCreditBalance(
                            orderOwners[i],
                            ownerGasCreditBalance - gasDecrementValue
                        );

                    gasExecutionCompensation += gasDecrementValue;
                } else {
                    ILimitOrderExecutor(LIMIT_ORDER_EXECUTOR)
                        .updateGasCreditBalance(orderOwners[i], 0);

                    gasExecutionCompensation += ownerGasCreditBalance;
                }

                ++i;
            }
        }
    }
}<|MERGE_RESOLUTION|>--- conflicted
+++ resolved
@@ -114,11 +114,7 @@
     /// @notice Function to refresh an order for another 30 days.
     /// @param orderIds - Array of order Ids to indicate which orders should be refreshed.
     function refreshOrder(bytes32[] memory orderIds) external nonReentrant {
-<<<<<<< HEAD
-        ///@notice Get the current gas price from the v3 Aggregator.
-
-=======
->>>>>>> 28e762b6
+
         ///@notice Initialize totalRefreshFees;
         uint256 totalRefreshFees;
 
