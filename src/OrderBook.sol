--- conflicted
+++ resolved
@@ -159,12 +159,10 @@
         }
 
         Order memory oldOrder = orderIdToOrder[newOrder.orderId];
-<<<<<<< HEAD
-        //Hash token and sender for key and accumulate totalOrdersQuantity
-=======
+
 
         ///TODO: make this more efficient and check if new order > old order, then increment the difference else decrement the difference
->>>>>>> aca6aaf0
+
 
         //Decrement oldOrder Quantity from totalOrdersQuantity
         //Decrement totalOrdersQuantity on order.tokenIn for order owner
