--- conflicted
+++ resolved
@@ -823,13 +823,10 @@
             _alphaX > 10000000000 &&
             _alphaX % 10 == 0 &&
             _reserve0 > 10000000000000000000 &&
-<<<<<<< HEAD
+
             _reserve0 % 10 == 0 &&
             _reserve1 % 10 == 0 &&
-=======
-            _reserve0 % 10 ==0 &&
-            _reserve1 % 10 ==0 &&
->>>>>>> 057bbabf
+
             _reserve1 > 100000000000000000010 &&
             _reserve0 != _reserve1 &&
             _alphaX < _reserve0
@@ -883,10 +880,8 @@
                         uint128(_reserve1)
                     );
 
-<<<<<<< HEAD
-=======
-                    
->>>>>>> 057bbabf
+
+
                     assertEq(uint256(alphaX), uint256(_alphaX));
                 }
             }
