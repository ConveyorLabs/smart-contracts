--- conflicted
+++ resolved
@@ -48,10 +48,6 @@
 
     function setUp() public {
         cheatCodes = CheatCodes(HEVM_ADDRESS);
-<<<<<<< HEAD
-
-        swapHelper = new Swap(uniV2Addr, wnato);
-=======
         conveyorLimitOrders = new ConveyorLimitOrders(
             0x169E633A2D1E6c10dD91238Ba11c4A708dfEF37C,
             0xC02aaA39b223FE8D0A0e5C4F27eAD9083C756Cc2,
@@ -59,8 +55,7 @@
             2592000,
             300000
         );
-        swapHelper = new Swap(uniV2Addr, uniV3Addr, wnato);
->>>>>>> c151c9a0
+        swapHelper = new Swap(uniV2Addr, wnato);
         cheatCodes.deal(address(swapHelper), MAX_UINT);
         address aggregatorV3Address = 0x169E633A2D1E6c10dD91238Ba11c4A708dfEF37C;
         orderBook = new OrderBookWrapper(aggregatorV3Address);
