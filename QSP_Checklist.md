--- conflicted
+++ resolved
@@ -166,11 +166,7 @@
 
 
 
-<<<<<<< HEAD
 # QSP-21 `TaxedTokenLimitOrderExecution` Contains Code for Handling Non-Taxed Orders ✅
-=======
-## QSP-21 `TaxedTokenLimitOrderExecution` Contains Code for Handling Non-Taxed Orders ✅
->>>>>>> a1cfa108
 
 Severity: 🔵Informational🔵
 
@@ -180,8 +176,9 @@
 ### Resolution
 This code has been removed with the new contract architecture for linear execution. Taxed orders now follow the same execution flow as untaxed orders dependent on whether the swap is happening on Token-> Weth or Token->Token.
 
-## QSP-22 Unlocked Pragma ❌
-
+# QSP-22 Unlocked Pragma ✅
+### Resolution
+Locked all pragma versions to 0.8.16 in core contracts.
 ## QSP-23 Allowance Not Checked when Updating Orders ✅
 Severity: 🔵Informational🔵
 ## Description: 
@@ -238,7 +235,7 @@
     }
 ```
 
-## QSP-24 Incorrect Restriction in fromUInt256 ✅
+# QSP-24 Incorrect Restriction in fromUInt256 ✅
 Severity: 🔵Informational🔵
 ## Description: 
 In the function `fromUInt256()`, if the input `x` is an unsigned integer and `x <= 0xFFFFFFFFFFFFFFFF`, then after `x << 64`, it will be less than or equal to `MAX64.64`. However
