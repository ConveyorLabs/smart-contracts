--- conflicted
+++ resolved
@@ -2,14 +2,10 @@
 pragma solidity 0.8.16;
 
 import "../LimitOrderSwapRouter.sol";
+
 interface ILimitOrderQuoter {
-<<<<<<< HEAD
-    function _findBestTokenToTokenExecutionPrice(
-        LimitOrderSwapRouter.TokenToTokenExecutionPrice[] memory executionPrices,
-=======
     function findBestTokenToTokenExecutionPrice(
         SwapRouter.TokenToTokenExecutionPrice[] memory executionPrices,
->>>>>>> e3c0b189
         bool buyOrder
     ) external pure returns (uint256 bestPriceIndex);
 
@@ -23,13 +19,8 @@
         LimitOrderSwapRouter.TokenToWethExecutionPrice memory executionPrice
     ) external returns (LimitOrderSwapRouter.TokenToWethExecutionPrice memory);
 
-<<<<<<< HEAD
-    function _findBestTokenToWethExecutionPrice(
-        LimitOrderSwapRouter.TokenToWethExecutionPrice[] memory executionPrices,
-=======
     function findBestTokenToWethExecutionPrice(
         SwapRouter.TokenToWethExecutionPrice[] memory executionPrices,
->>>>>>> e3c0b189
         bool buyOrder
     ) external pure returns (uint256 bestPriceIndex);
 
@@ -41,24 +32,12 @@
         address tokenIn
     ) external returns (uint256 amountOutMinAToWeth);
 
-<<<<<<< HEAD
-    function _initializeTokenToWethExecutionPrices(
-        LimitOrderSwapRouter.SpotReserve[] memory spotReserveAToWeth,
-=======
     function initializeTokenToWethExecutionPrices(
         SwapRouter.SpotReserve[] memory spotReserveAToWeth,
->>>>>>> e3c0b189
         address[] memory lpAddressesAToWeth
-    )
-        external
-        view
-<<<<<<< HEAD
-        returns (LimitOrderSwapRouter.TokenToWethExecutionPrice[] memory);
-    function _initializeTokenToTokenExecutionPrices(
-=======
-        returns (SwapRouter.TokenToWethExecutionPrice[] memory);
+    ) external view returns (SwapRouter.TokenToWethExecutionPrice[] memory);
+
     function initializeTokenToTokenExecutionPrices(
->>>>>>> e3c0b189
         address tokenIn,
         LimitOrderSwapRouter.SpotReserve[] memory spotReserveAToWeth,
         address[] memory lpAddressesAToWeth,
@@ -68,4 +47,4 @@
         external
         view
         returns (LimitOrderSwapRouter.TokenToTokenExecutionPrice[] memory);
-}   +}