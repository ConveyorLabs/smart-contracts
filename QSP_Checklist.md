# Architecture Changes 

We changed the execution logic to a linear flow with each order executing indivually in sequence. The change to linear execution removed the need for a `TaxedTokenLimitOrderExecution` contract. The reduced contract sizes allowed us to combine `TokenToTokenLimitOrderExecution.sol` and `TokenToWethLimitOrderExecution.sol` into one contract `LimitOrderExecutor.sol`. Further, we were able to allow the `LimitOrderExecutor`to inherit `SwapRouter` to eliminated unnecessary external calls. <br /> 

The changes also removed the need for the batching functions in `LimitOrderBatcher.sol`. We changed the batcher contract name to `LimitOrderQuoter.sol` which only holds the functions from `LimitOrderBatcher.sol` that were still needed. The last change to the contract architecture was we removed some of the pure functions from `SwapRouter.sol` for fee calculations into a library `src/lib/ConveyorFeeMath.sol` to reduce the size of `LimitOrderExecutor.sol`.<br /> 

## Post Audit Changes

```solidity
ConveyorTickMath.sol
```
Functions Modified: <br /> 
```solidity
fromSqrtX96()
``` 
```solidity
simulateAmountOutOnSqrtPriceX96()
```  


```solidity
SwapRouter.sol
```

Functions Modified: 
```solidity
getNextSqrtPriceV3()
``` 
```solidity
_calculateV3SpotPrice()
``` 

```solidity
LimitOrderRouter.sol
```
Functions Modified: <br /> 
```solidity
executeOrders()
``` 

## Uniswap V3 Changes
### Function `LimitOrderBatcher.calculateAmountOutMinAToWeth()`
We eliminated the use of the v3 Quoter in the contract. Our quoting logic was modeled after: (https://github.com/Uniswap/v3-core/blob/main/contracts/UniswapV3Pool.sol#L596).

The implementation is located in `src/lib/ConveyorTickMath.sol` within the function `simulateAmountOutOnSqrtPriceX96`. 
This function is called in `src/LimitOrderQuoter.sol` within `calculateAmountOutMinAToWeth` </br>

Tests:<br />
Reference `src/test/LimitOrderQuoter.t.sol` for `calculateAmountOutMinAToWeth` tests.<br />
Reference `src/test/ConveyorTickMath.t.sol` for `simulateAmountOutOnSqrtPriceX96` tests. <br />

### Function `_calculateV3SpotPrice`
The V3 spot price calculation has been modified to be more gas efficient by simply calling `slot0()` on the pool, and converting `sqrtPriceX96` to `128.128` fixed point representation of `sqrtPriceX96**2`. 

### Function `LimitOrderBatcher.calculateNextSqrtPriceX96`
This function was modified to be more gas efficient by eliminating all calls to the v3 quoter, and calculating the amountOut return value by simply calling `ConveyorTickMath.simulateAmountOutOnSqrtPriceX96`. 

### Function `SwapRouter.getNextSqrtPriceV3`
This has been simplified to be more gas efficient by eliminating all calls to the quoter. <br />
Reference `SwapRouter`

# QSP-1 Stealing User and Contract Funds ✅
Severity: 🔴**High Risk**🔴
## Description
Some funds-transferring functions in the contracts are declared as public or external but without any authorization checks, allowing anyone to arbitrarily call the functions and transfer funds.

### QSP-1_1
The visibility of the `safeTransferETH()` function in several contracts is public. The visibility allows anyone to call this function to transfer the ETH on the contract to any address directly. The following is the list of affected contracts: `LimitOrderRouter.sol`, `SwapRouter.sol`, `TaxedTokenLimitOrderExecution.sol`,`TokenToTokenLimitOrderExecution.sol`, `TokenToWethLimitOrderExecution.sol`.

### Resolution
The `safeTransferETH()` function visibility was changed to internal for all contracts affected.

### QSP-1_2
In the SwapRouter contract, several `transferXXX()` functions allow anyone to call and direct transfer the funds away. The following is the list of functions: `transferTokensToContract()`, `transferTokensOutToOwner()`, and `transferBeaconReward()`.
 
### Resolution
All `transferXXX()` functions were updated to only be callable by the execution contract.


### QSP-1_3
The `SwapRouter.uniswapV3SwapCallback()` function does not verify that it is called from the Uniswap V3 contract, allowing anyone to steal funds by supplying fake inputs.

### Resolution

The Uniswapv3 swap callback now has verification that the caller is a Uniswapv3 pool. First, the pool address is derived by calling the Uniswapv3 Factory. Then the function checks if the msg.sender is the pool address.

```solidity 
     address poolAddress = IUniswapV3Factory(uniswapV3Factory).getPool(
            tokenIn,
            tokenOut,
            fee
        );

        if (msg.sender != poolAddress) {
            revert UnauthorizedUniswapV3CallbackCaller();
        }
```





# QSP-2 Missing Authorization for Execution Contracts ✅
## Description
Several functions are missing authorization validation and allow anyone to call the function instead of the specific callers. Specifically, the "execution" contracts are designed to be triggered by the `LimitOrderRouter` contract. However, those functions do not verify the caller. If anyone calls those functions on the "execution" contract, it will trigger the order execution without updating the order status as fulfilled.

### Resolution
Execution functions were merged into a single execution contract called `LimitOrderExecutor.sol`. Validation was added to each execution function via a modifier called `onlyLimitOrderRouter`.


```solidity
modifier onlyLimitOrderRouter() {
    if (msg.sender != LIMIT_ORDER_ROUTER) {
        revert MsgSenderIsNotLimitOrderRouter();
    }
    _;
}
```

# QSP-3 Ignoring Return Value of ERC20 Transfer Functions ✅

## Description
Several functions use ERC20's and without checking their return values. Since per the , these functions merely throw, some implementations return on error. This is very dangerous, as transfers might not have been executed while the contract code assumes they did.

### Resolution
SafeERC20 was implemented for ERC20 transfer functions.


# QSP-4 Cancelling Order Provides Compensation Twice ✅
### Description
After validating that a user does not have sufficient gas credits, the function validateAndCancelOrder() first calls _cancelOrder(), which removes the order from the
system, transfers compensation to the message sender and emits an event. After the call, the function itself sends compensation to the message sender again and emits an
event for the second time.

### Resolution
Duplicate logic was removed.

# QSP-5 Updating an Existing Order Can Be Malicious ✅
### Description

The function updateOrder() allows the order owner to change the old order's parameters. From the code, the owner is allowed to change anything except the member orderID.


### Resolution
The `updateOrder()` function was updated to take a quantity and price, which are now the only fields that are updated instead of replacing the old order. If the user wants to update any other fields, they will have to cancel the order and place a new one. The function now has the following signature:

```solidity
function updateOrder(
    bytes32 orderId, 
    uint128 price, 
    uint128 quantity) public {
   //--snip--   
  }
```


# QSP-6 Same Order Id Can Be Executed Multiple Times ✅
### Description
In the current implementation, if the input orderIds in the function executeOrders() contains duplicate orderIDs, the function will execute the same order more than once.

### Resolution
Logic was added within the `_resolveCompletedOrder()` function to check if the order exists in the orderIdToOrder mapping. Since the orderId gets cleaned up from this mapping after successful execution, if there is a duplicate orderId in the array of orderIds being executed, the orderToOrderId mapping will return 0 for the duplicated orderId, causing a reversion.

```solidity

    function _resolveCompletedOrder(bytes32 orderId) internal {
        ///@notice Grab the order currently in the state of the contract based on the orderId of the order passed.
        Order memory order = orderIdToOrder[orderId];

        ///@notice If the order has already been removed from the contract revert.
        if (order.orderId == bytes32(0)) {
            revert DuplicateOrdersInExecution();
        }
```


# QSP-7 Incorrectly Computing the Best Price ✅
### Description
The function _findBestTokenToWethExecutionPrice() initializes the bestPrice as 0 for buy orders and type(uint256).max for sell orders. For buy orders, the code
checks for each execution price whether that price is less than the current bestPrice and updates the bestPrice and bestPriceIndex accordingly. Since there is no "better" price than 0,
the function will always return the default value of bestPriceIndex, which is 0. Similarly for sell orders, the bestPrice is already the best it can be and will always return 0.

### Resolution
Changed `_findBestTokenToWethExecutionPrice()` to initialize the bestPrice as type(uint256).max for buys and 0 for sells.

# QSP-8 Reentrancy ✅
### Description
A reentrancy vulnerability is a scenario where an attacker can repeatedly call a function from itself, unexpectedly leading to potentially disastrous results. The following are places
that are at risk of reentrancy: `LimitOrderRouter.executeOrders()`, `withdrawConveyorFees()`.


### Resolution

Logic to stop reentrancy has been added to `LimitOrderRouter.executeOrders()` and `withdrawConveyorFees()`. 

```solidity


    ///@notice Modifier to restrict reentrancy into a function.
    modifier nonReentrant() {
        if (reentrancyStatus == true) {
            revert Reentrancy();
        }
        reentrancyStatus = true;
        _;
        reentrancyStatus = false;
    }

    
    function executeOrders(bytes32[] calldata orderIds) external nonReentrant {
        
        //--snip--
    }

```


```solidity

    ///@notice Function to withdraw owner fee's accumulated
    function withdrawConveyorFees() external {
        if (reentrancyStatus == true) {
            revert Reentrancy();
        }
        reentrancyStatus = true;
   //--snip--     
```

# QSP-9 Not Cancelling Order as Expected ✅
### Description
A few code comments state that orders should be cancelled in certain cases while the implementation does not cancel them.

### Resolution
Comments referring to order cancellation in these instances have been removed or cancellation logic has been added.

# QSP-10 Granting Insufficient Gas Credit to the Executor ❎

### Description
The calculateExecutionGasConsumed() function returns the gas difference of the initialTxGas and the current gas retrieved by the gas() call. The returned value is the
gas without multiplying it with the gas price. The calculateExecutionGasCompensation() function uses the returned gas value directly to calculate the gasDecrementValue. The
gasDecrementValue does not take the gas price into account either. Consequently, the executor will not get enough gas compensation with the current implementation.

### Resolution
The `calculateExecutionGasConsumed()` function was patched to multiply the gas price with the execution gas to decrement the correct amount of gas from the gasCredit balance and pay the off-chain executor. 


# QSP-11 Integer Overflow / Underflow ✅
### Description
Description: Integer overflow/underflow occurs when an integer hits its bit-size limit. Every integer has a set range; the value loops back around when that range is passed. A clock is a good
analogy: at 11:59, the minute hand goes to 0, not 60, because 59 is the most significant possible minute.
We noticed that the ConveyorMath library implements changes from the ABDK library and introduced several issues because the overflow protection on the original library would work only on
the signed integers or with 128 bits. The overflow can lead to a miscalculation of the fees and rewards in the SwapRouter contract.

### Resolution
All reccomendations have been implemented in their corresponding functions. 

# QSP-12 Updating Order Performs Wrong Total Order Quantity Accounting ✅
### Description
The updateOrders() function first retrieves the value for the oldOrder.tokenIn, then performs adjustments depending on whether the new order has a higher or lower order quantity. The
first issue with the function is that the else branch of the adjustment code is incorrect. If we assume the old value was 100 and the new value is 50, the total will be updated by += 100 - 50,
i.e. an increase by 50 instead of a decrease. While this code path is exercised in a test, the total order value is never checked to be equal to the expected value.
Additionally, the function updates the total order quantity with a call to updateTotalOrdersQuantity(newOrder.tokenIn, ...). Since it is never checked that the tokenIn member of
the old and new order are the same, this could update some completely unrelated token order quantity.

### Resolution

The updated order quantity now calculates the correct value.


```solidity

totalOrdersValue += newQuantity;
totalOrdersValue -= oldOrder.quantity;

```
# QSP-13 Not Always Taking Beacon Reward Into Account ✅
### Description
In the TaxedTokenLimitOrderExecution and TokenToTokenLimitOrderExecution contracts, the _executeTokenToTokenOrder() functions will always return a zero
amount beaconReward when order.tokenIn != WETH. Note that the function _executeSwapTokenToWethOrder() has the logic for computing beaconReward in it but the
beaconReward value is not returned as part of the function. The _executeTokenToTokenOrder() will need to get the beaconReward value from the
_executeSwapTokenToWethOrder() function.

### Resolution
The taxed execution contracts have been removed with the new architecture. `_executeSwapTokenToWethOrder()` Now returns the conveyor/beacon reward. Further, the execution tests now have assertions validating executor payment after execution has completed.

# QSP-14 Denial of Service Due to Unbound Iteration ❌
### Description
Description: There is a limit on how much gas a block can execute on the network. It can consume more gas than the network limit when iterating over an unbounded list. In that case, the
transaction will never work and block the service. The following is the list of places that are at risk:

### Resolution

# QSP-15 Missing Input Validation ✅
### Description
//TODO: check if all inputs ahve ben validated now

### Resolution

# QSP-16 Gas Oracle Reliability ❌
### Description
1. Chainlink updates the feeds periodically (heartbeat idle time). The application should check that the timestamp of the latest answer is updated within the latest
heartbeat or within the time limits acceptable for the application (see: Chainlink docs). The GasOracle.getGasPrice() function does not check the timestamp of the
answer from the IAggregatorV3(gasOracleAddress).latestRoundData() call.
2. The "Fast Gas Data Feed" prices from Chainlink can be manipulated according to their docs. The application should be designed to detect gas price volatility or
malicious activity.


### Resolution
The contract now checks if the GasOracle timestamp is past 7200 seconds, denoting that the gas price is stale. The stale price time is 7200 seconds as the Chainlink docs mention that a price update should happen every time the real-time price deviates 25% from the last gas price, or when 7200 seconds has passed since the last update.


# QSP-17 Math Function Returns Wrong Type ✅
Severity: 🟡Low Risk🟡
## Description
Under the assumption that the function `divUU128x128()` should return a `128.128` fixed point number, this function does not return the correct value.
### Resolution Details
This function has been removed from the codebase as we are no longer using it in the core contracts.


# QSP-18 Individual Order Fee Is Not Used in Batch Execution ✅

File(s) affected: TokenToWethLimitOrderExecution.sol
**Description**: In TokenToWethLimitOrderExecution.sol#L365, getAllPrices() is using the first order's order.feeIn to compute uniswap prices for all of the orders in the batch.
However, different orders are not guaranteed to have the same feeIn. Thus, the computed result may not apply to all orders in the batch.
**Recommendation**: Change the logic to use each individual order's feeIn or check that they all have the same feeIn value, e.g. in LimitOrderRouter._validateOrderSequencing().

### Resolution Details
Updated _validateOrderSequencing() to check for congruent `feeIn` and `feeOut`. Added tests `testFailValidateOrderSequence_IncongruentFeeIn` and  `testFailValidateOrderSequence_IncongruentFeeOut`.

# QSP-19 Locking the Difference Between `beaconReward` and `maxBeaconReward` in the Contract ✅
Severity: 🔵Informational🔵
## Description: 
The code has the concept of a `maxBeaconReward` to cap the max beacon reward sent to the executor. So whenever the raw `beaconReward` is greater than the `maxBeaconReward`, the executor will get the `maxBeaconReward`. However, the implementation will lock the difference between the two in the contract.
### Resolution Details
This issue has been resolved by subtracting the `amountOutInWeth` by the beaconReward after the cap has been computer. Along with this we decided to remove the maxBeaconReward for all order types except stoplosses.
## QSP-19_1
`TaxedTokenLimitOrderExecution._executeTokenToWethTaxedSingle()`: The function calls the `_executeTokenToWethOrder()` function on L133 and the `_executeTokenToWethOrder() `function will return `uint256(amountOutWeth - (beaconReward + conveyorReward))` (L192) as the `amountOut`. The `amountOut` is the final amount transferred to the order's owner. Later on L148-150, the raw `beaconReward` is capped to the `maxBeaconReward`. The difference will be left and locked in the contract.

### Resolution
The contract architecture change from batch execution to linear execution remvoved the need for a TaxedTokenLimitOrderExecution contract. A single taxed order from Token -> WETH will now be executed by the contract `LimitOrderExecutor#L52` within the function `executeTokenToWethOrders`. The resolution to the locked beacon reward issue within the function is addressed in **QSP-19_6**.
## QSP-19_2 
`TaxedTokenLimitOrderExecution._executeTokenToTokenTaxedSingle()`: The function calls `_executeTokenToTokenOrder().` The raw `beaconReward` will also be part of the deduction in `_executeTokenToTokenOrder()` (L357): `amountInWethToB = amountIn - (beaconReward + conveyorReward)`. The `maxBeaconReward` cap is applied later, and the difference will be left locked in the contract.
### Resolution
The contract architecture change from batch execution to linear execution remvoved the need for a TaxedTokenLimitOrderExecution contract. A single taxed order from Token -> Token will now be executed by the contract `LimitOrderExecutor#L220` within the function `executeTokenToTokenOrders`. The resolution to the locked beacon reward issue within the function is addressed in **QSP-19_4**.
## QSP-19_3
TokenToTokenLimitOrderExecution._executeTokenToTokenSingle(): The function calls the _executeTokenToTokenOrder(). The raw beaconReward will be deducted when calculating the amountInWethToB. Later in _executeTokenToTokenSingle(), the maxBeaconReward is applied to the beaconReward. The difference
between the beaconReward and maxBeaconReward will be left in the contract.
### Resolution
This function has been removed as it is no longer needed with a linear execution contract architecture. A single order from Token-> Token will now be executed by the contract `LimitOrderExecutor#L220` within the function `executeTokenToTokenOrders`. The resolution to the locked beacon reward issue within the function is addressed in **QSP-19_4**.
## QSP-19_4
`TokenToTokenLimitOrderExecution._executeTokenToTokenBatchOrders()`: The function calls `_executeTokenToTokenBatch()`. In the
`_executeTokenToTokenBatch()` function, the raw `beaconReward` is deducted when calculating the `amountInWethToB`. Later in the `_executeTokenToTokenBatchOrders()` function, the `maxBeaconReward` is applied to the `totalBeaconReward`. The difference between the `totalBeaconReward` and `maxBeaconReward` will be left in the contract.
### Resolution
The function `TokenToTokenLimitOrderExecution._executeTokenToTokenBatchOrders()` has been replaced with `LimitOrderExecutor#L222executeTokenToTokenOrders()` as a result of changing to a linear execution architecture. The function similarly calculates the `maxBeaconReward` `#L256-257` and calls `_executeTokenToTokenOrder#L278` passing in the capped beacon reward.
#### Case Token-Token.) 
The function calls `_executeSwapTokenToWethOrder#L329` and returns the `amountInWethToB` decremented by the `maxBeaconReward` if instantiated. The fix can be referenced at `LimitOrderExecutor#L190-217`. 
#### Case WETH-Token.) 
Since WETH is the input token no swap is needed. The function `_executeTokenToTokenOrder#L341` calls `transferTokensToContract` and decrements the value `amountInWethToB` by the `maxBeaconReward` if instantiated. The fix can be referenced in `LimitOrderExecutor#L341-363`.
## QSP-19_5 
`TokenToWethLimitOrderExecution._executeTokenToWethSingle()`: The function calls `_executeTokenToWethOrder()`. The `_executeTokenToWethOrder()` will deduct the raw `beaconReward` when returning the `amountOut` value. Later, the `_executeTokenToWethSingle()` function caps the `beaconReward` to `maxBeaconReward`. The difference between the `beaconReward` and `maxBeaconReward` will be left in the contract. 

### Resolution
This function has been removed as it is no longer needed with a linear execution contract architecture. A single order from Token-> WETH will now be executed by the contract `LimitOrderExecutor#L52` within the function `executeTokenToWethOrders`. The resolution to the locked beacon reward issue within the function is addressed in **QSP-19_6**.

## QSP-19_6 
`TokenToWethLimitOrderExecution._executeTokenToWethBatchOrders()`: The function calls the `_executeTokenToWethBatch()` function. The `_executeTokenToWethBatch()` will deduct the raw `beaconReward` when returning the `amountOut` value. Later, the `_executeTokenToWethBatchOrders()` function caps the `totalBeaconReward` to `maxBeaconReward`. The difference between the `totalBeaconReward` and `maxBeaconReward` will be left in the contract.

### Resolution

The function `TokenToWethLimitOrderExecution._executeTokenToWethBatchOrders()` is no longer used with the changes to a simpler linear execution architecture. All orders from Token -> Weth will now be executed at the top level by `LimitOrderExecutor#L52executeTokenToWethOrders`. This function calculates the `maxBeaconReward` `LimitOrderExecutor#L72` and calls `_executeTokenToWethOrder#L97` passing in the `maxBeaconReward` as a parameter. `_executeTokenToWethOrder` calls `_executeSwapTokenToWethOrder#L141` with the `maxBeaconReward` as a parameter and the returned `amountOutWeth` value is decremented by the `beaconReward` after the `beaconReward` has been capped. The fix can be referenced at `LimitOrderExecutor#L190-217_executeSwapTokenToWethOrder`.

# QSP-20 Inaccurate Array Length ❌ (Needs tests to validate expected behavior)
Severity: Informational Status: Unresolved

File(s) affected: LimitOrderBatcher.sol, OrderBook.sol
**Description**: Some functions return arrays that are padded with empty elements. The caller of those functions will need to be aware of this fact to not accidentally treat the padding as real data. The following is a list of functions that have this issue:
1. OrderBook.getAllOrderIds(): The impact is unclear, as the function is only used in the test contracts.

2. LimitOrderBatcher.batchTokenToTokenOrders(): The function is called by TokenToTokenLimitOrderExecution.executeTokenToTokenOrders(). Fortunately, the
implementation of executeTokenToTokenOrders() seems to be aware of the fact that batches can be empty.

**Recommendation**: Either get an exact array length and allocate the array with the correct size or try to override the array length before returning the array. Otherwise, consider adding a warning to the above functions to ensure callers are aware of the returned array potentially containing empty elements.
While newer solidity versions no longer allow assigning the array length directly, it is still possible to do so using assembly:

```solidity
assembly {
    mstore(<:your_array_var>, <:reset_size>)
}
```

### Resolution

In `OrderBook.getAllOrderIds()` assembly is used to resize the array after it is populated. Batching functionality was removed so the issue in `LimitOrderBatcher.batchTokenToTokenOrders()` no longer exists.



# QSP-21 `TaxedTokenLimitOrderExecution` Contains Code for Handling Non-Taxed Orders ✅

Severity: 🔵Informational🔵

## Description: 
The function `_executeTokenToTokenOrder()` checks whether the order to execute is taxed. In case it is not, the tokens for the order are transferred to the `SwapRouter`contract. When actually executing the swap in `_executeSwapTokenToWethOrder()`, the swap is performed using the order.owner as sender, i.e. the tokens will be sent again from that address. Since the function is typically only called from code paths where orders are taxed, the best case scenario is that `TaxedTokenLimitOrderExecution.sol#L323-326` is dead code. In case somebody calls this function manually with a non-taxed order, it might lead to tokens being sent erroneously to the SwapRouter.

### Resolution
This code has been removed with the new contract architecture for linear execution. Taxed orders now follow the same execution flow as untaxed orders dependent on whether the swap is happening on Token-> Weth or Token->Token.


## QSP-22 Unlocked Pragma ✅
Severity: 🔵Informational🔵
## Description: 
Every Solidity file specifies in the header a version number of the format pragma solidity (^)0.8.*. The caret (^) before the version number implies an unlocked pragma,
meaning that the compiler will use the specified version and above, hence the term "unlocked".
### Resolution
Locked all core contracts at solidity v0.8.16.

# QSP-23 Allowance Not Checked when Updating Orders ✅
Severity: 🔵Informational🔵
## Description: 
When placing an order, the contract will check if users set a high enough allowance to the ORDER_ROUTER contract (L216). However, this is not checked when updating an order in
the function updateOrder().
### Resolution
Added a check that ensures the allowance of the sender on the `LimitOrderExecutor` contract >= the `newOrder.quantity`. Reference `OrderBook.sol#L277-281` for the fix:
```solidity
        ///@notice If the total approved quantity is less than the newOrder.quantity, revert.
        if (totalApprovedQuantity < newOrder.quantity) {
            revert InsufficientAllowanceForOrderUpdate();
        }
```
Test Reference `OrderBook.t.sol#L363-401`:
```solidity
    ///@notice Test fail update order insufficient allowance
    function testFailUpdateOrder_InsufficientAllowanceForOrderUpdate(
        uint128 price,
        uint64 quantity,
        uint128 amountOutMin,
        uint128 newPrice,
        uint128 newAmountOutMin
    ) public {
        cheatCodes.deal(address(this), MAX_UINT);
        IERC20(swapToken).approve(address(limitOrderExecutor), quantity);
        cheatCodes.deal(address(swapHelper), MAX_UINT);
        swapHelper.swapEthForTokenWithUniV2(100000000000 ether, swapToken);

        //create a new order
        OrderBook.Order memory order = newOrder(
            swapToken,
            wnato,
            price,
            quantity,
            amountOutMin
        );

        //place a mock order
        bytes32 orderId = placeMockOrder(order);

        //create a new order to replace the old order
        OrderBook.Order memory updatedOrder = newOrder(
            swapToken,
            wnato,
            newPrice,
            quantity + 1, //Change the quantity to more than the approved amount
            newAmountOutMin
        );

        updatedOrder.orderId = orderId;

        //submit the updated order should revert since approved quantity is less than order quantity
        orderBook.updateOrder(updatedOrder);
    }
```


# QSP-24 Incorrect Restriction in fromUInt256 ✅
Severity: 🔵Informational🔵
## Description: 
In the function `fromUInt256()`, if the input `x` is an unsigned integer and `x <= 0xFFFFFFFFFFFFFFFF`, then after `x << 64`, it will be less than or equal to `MAX64.64`. However
the restriction for `x` is set to `<= 0x7FFFFFFFFFFFFFFF` in the current implementation.
### Resolution
Changed the require statement to the reccomended validation logic. Reference `ConveyorMath.sol#L20-25`.
```solidity
function fromUInt256(uint256 x) internal pure returns (uint128) {
    unchecked {
        require(x <= 0xFFFFFFFFFFFFFFFF);
        return uint128(x << 64);
    }
}
```


# QSP-25 Extremely Expensive Batch Execution for Uniswap V3 ✅
Severity: 🟢Undetermined🟢
File(s) affected: `LimitOrderBatcher.sol`, `SwapRouter.sol`
## Description: 
According to the discussion with the team, the motivation for executing orders in batches is to save gas by reducing the number of swaps. However, when it comes to Uniswap V3, the code heavily relies on the `QUOTER.quoteExactInputSingle()` call to get the output amount of the swap. Unfortunately, the `QUOTER.quoteExactInputSingle()` is as costly as a real swap because it is performing the swap and then force reverting to undo it (see: code and doc). `QUOTER.quoteExactInputSingle()` is called in `SwapRouter.getNextSqrtPriceV3()`, `LimitOrderBatcher.calculateNextSqrtPriceX96()`, and `LimitOrderBatcher.calculateAmountOutMinAToWeth()`.
### Resolution
Changes made to mitigate Gas consumption in execution:
    As per the reccomendation of the quant stamp team we changed the execution architecture of the contract to a stricly linear flow. The changes to linear execution architecture immediately reduced the gas consumption overall, most significantly when a V3 pool was utilized during execution because of a reduced amount of calls to the quoter. Further, we eliminated using the v3 quoter completely from the contract, and built our own internal logic to simulate the amountOut yielded on a V3 swap. Reference `Contract Architecture Changes/Uniswap V3` for a detailed report of the code, and it's implementation throughout the contract. 

Relevant Gas Snapshot Post Changes:
```js
╭──────────────────────────────────────────────────────────────┬─────────────────┬────────┬────────┬────────┬─────────╮
│ src/test/SwapRouter.t.sol:LimitOrderExecutorWrapper contract ┆                 ┆        ┆        ┆        ┆         │
╞══════════════════════════════════════════════════════════════╪═════════════════╪════════╪════════╪════════╪═════════╡
│ Deployment Cost                                              ┆ Deployment Size ┆        ┆        ┆        ┆         │
├╌╌╌╌╌╌╌╌╌╌╌╌╌╌╌╌╌╌╌╌╌╌╌╌╌╌╌╌╌╌╌╌╌╌╌╌╌╌╌╌╌╌╌╌╌╌╌╌╌╌╌╌╌╌╌╌╌╌╌╌╌╌┼╌╌╌╌╌╌╌╌╌╌╌╌╌╌╌╌╌┼╌╌╌╌╌╌╌╌┼╌╌╌╌╌╌╌╌┼╌╌╌╌╌╌╌╌┼╌╌╌╌╌╌╌╌╌┤
│ 2805140                                                      ┆ 14741           ┆        ┆        ┆        ┆         │
├╌╌╌╌╌╌╌╌╌╌╌╌╌╌╌╌╌╌╌╌╌╌╌╌╌╌╌╌╌╌╌╌╌╌╌╌╌╌╌╌╌╌╌╌╌╌╌╌╌╌╌╌╌╌╌╌╌╌╌╌╌╌┼╌╌╌╌╌╌╌╌╌╌╌╌╌╌╌╌╌┼╌╌╌╌╌╌╌╌┼╌╌╌╌╌╌╌╌┼╌╌╌╌╌╌╌╌┼╌╌╌╌╌╌╌╌╌┤
│ Function Name                                                ┆ min             ┆ avg    ┆ median ┆ max    ┆ # calls │
├╌╌╌╌╌╌╌╌╌╌╌╌╌╌╌╌╌╌╌╌╌╌╌╌╌╌╌╌╌╌╌╌╌╌╌╌╌╌╌╌╌╌╌╌╌╌╌╌╌╌╌╌╌╌╌╌╌╌╌╌╌╌┼╌╌╌╌╌╌╌╌╌╌╌╌╌╌╌╌╌┼╌╌╌╌╌╌╌╌┼╌╌╌╌╌╌╌╌┼╌╌╌╌╌╌╌╌┼╌╌╌╌╌╌╌╌╌┤
│ _swap                                                        ┆ 76694           ┆ 85391  ┆ 85391  ┆ 94089  ┆ 2       │
├╌╌╌╌╌╌╌╌╌╌╌╌╌╌╌╌╌╌╌╌╌╌╌╌╌╌╌╌╌╌╌╌╌╌╌╌╌╌╌╌╌╌╌╌╌╌╌╌╌╌╌╌╌╌╌╌╌╌╌╌╌╌┼╌╌╌╌╌╌╌╌╌╌╌╌╌╌╌╌╌┼╌╌╌╌╌╌╌╌┼╌╌╌╌╌╌╌╌┼╌╌╌╌╌╌╌╌┼╌╌╌╌╌╌╌╌╌┤
│ calculateV2SpotPrice                                         ┆ 11103           ┆ 22522  ┆ 22741  ┆ 30613  ┆ 7       │
├╌╌╌╌╌╌╌╌╌╌╌╌╌╌╌╌╌╌╌╌╌╌╌╌╌╌╌╌╌╌╌╌╌╌╌╌╌╌╌╌╌╌╌╌╌╌╌╌╌╌╌╌╌╌╌╌╌╌╌╌╌╌┼╌╌╌╌╌╌╌╌╌╌╌╌╌╌╌╌╌┼╌╌╌╌╌╌╌╌┼╌╌╌╌╌╌╌╌┼╌╌╌╌╌╌╌╌┼╌╌╌╌╌╌╌╌╌┤
│ calculateV3SpotPrice                                         ┆ 22219           ┆ 25854  ┆ 25854  ┆ 29489  ┆ 2       │
├╌╌╌╌╌╌╌╌╌╌╌╌╌╌╌╌╌╌╌╌╌╌╌╌╌╌╌╌╌╌╌╌╌╌╌╌╌╌╌╌╌╌╌╌╌╌╌╌╌╌╌╌╌╌╌╌╌╌╌╌╌╌┼╌╌╌╌╌╌╌╌╌╌╌╌╌╌╌╌╌┼╌╌╌╌╌╌╌╌┼╌╌╌╌╌╌╌╌┼╌╌╌╌╌╌╌╌┼╌╌╌╌╌╌╌╌╌┤
│ swapV2                                                       ┆ 33994           ┆ 48468  ┆ 39571  ┆ 80739  ┆ 4       │
├╌╌╌╌╌╌╌╌╌╌╌╌╌╌╌╌╌╌╌╌╌╌╌╌╌╌╌╌╌╌╌╌╌╌╌╌╌╌╌╌╌╌╌╌╌╌╌╌╌╌╌╌╌╌╌╌╌╌╌╌╌╌┼╌╌╌╌╌╌╌╌╌╌╌╌╌╌╌╌╌┼╌╌╌╌╌╌╌╌┼╌╌╌╌╌╌╌╌┼╌╌╌╌╌╌╌╌┼╌╌╌╌╌╌╌╌╌┤
│ swapV3                                                       ┆ 101887          ┆ 182907 ┆ 182907 ┆ 263927 ┆ 2       │
├╌╌╌╌╌╌╌╌╌╌╌╌╌╌╌╌╌╌╌╌╌╌╌╌╌╌╌╌╌╌╌╌╌╌╌╌╌╌╌╌╌╌╌╌╌╌╌╌╌╌╌╌╌╌╌╌╌╌╌╌╌╌┼╌╌╌╌╌╌╌╌╌╌╌╌╌╌╌╌╌┼╌╌╌╌╌╌╌╌┼╌╌╌╌╌╌╌╌┼╌╌╌╌╌╌╌╌┼╌╌╌╌╌╌╌╌╌┤
│ uniswapV3SwapCallback                                        ┆ 815             ┆ 22480  ┆ 32084  ┆ 35159  ┆ 5       │
╰──────────────────────────────────────────────────────────────┴─────────────────┴────────┴────────┴────────┴─────────╯
╭────────────────────────────────────────────────────┬─────────────────┬───────┬────────┬───────┬─────────╮
│ src/LimitOrderQuoter.sol:LimitOrderQuoter contract ┆                 ┆       ┆        ┆       ┆         │
╞════════════════════════════════════════════════════╪═════════════════╪═══════╪════════╪═══════╪═════════╡
│ Deployment Cost                                    ┆ Deployment Size ┆       ┆        ┆       ┆         │
├╌╌╌╌╌╌╌╌╌╌╌╌╌╌╌╌╌╌╌╌╌╌╌╌╌╌╌╌╌╌╌╌╌╌╌╌╌╌╌╌╌╌╌╌╌╌╌╌╌╌╌╌┼╌╌╌╌╌╌╌╌╌╌╌╌╌╌╌╌╌┼╌╌╌╌╌╌╌┼╌╌╌╌╌╌╌╌┼╌╌╌╌╌╌╌┼╌╌╌╌╌╌╌╌╌┤
│ 3263478                                            ┆ 16664           ┆       ┆        ┆       ┆         │
├╌╌╌╌╌╌╌╌╌╌╌╌╌╌╌╌╌╌╌╌╌╌╌╌╌╌╌╌╌╌╌╌╌╌╌╌╌╌╌╌╌╌╌╌╌╌╌╌╌╌╌╌┼╌╌╌╌╌╌╌╌╌╌╌╌╌╌╌╌╌┼╌╌╌╌╌╌╌┼╌╌╌╌╌╌╌╌┼╌╌╌╌╌╌╌┼╌╌╌╌╌╌╌╌╌┤
│ Function Name                                      ┆ min             ┆ avg   ┆ median ┆ max   ┆ # calls │
├╌╌╌╌╌╌╌╌╌╌╌╌╌╌╌╌╌╌╌╌╌╌╌╌╌╌╌╌╌╌╌╌╌╌╌╌╌╌╌╌╌╌╌╌╌╌╌╌╌╌╌╌┼╌╌╌╌╌╌╌╌╌╌╌╌╌╌╌╌╌┼╌╌╌╌╌╌╌┼╌╌╌╌╌╌╌╌┼╌╌╌╌╌╌╌┼╌╌╌╌╌╌╌╌╌┤
│ _findBestTokenToTokenExecutionPrice                ┆ 5347            ┆ 5353  ┆ 5347   ┆ 5401  ┆ 21      │
├╌╌╌╌╌╌╌╌╌╌╌╌╌╌╌╌╌╌╌╌╌╌╌╌╌╌╌╌╌╌╌╌╌╌╌╌╌╌╌╌╌╌╌╌╌╌╌╌╌╌╌╌┼╌╌╌╌╌╌╌╌╌╌╌╌╌╌╌╌╌┼╌╌╌╌╌╌╌┼╌╌╌╌╌╌╌╌┼╌╌╌╌╌╌╌┼╌╌╌╌╌╌╌╌╌┤
│ _findBestTokenToWethExecutionPrice                 ┆ 2350            ┆ 2362  ┆ 2350   ┆ 2377  ┆ 11      │
├╌╌╌╌╌╌╌╌╌╌╌╌╌╌╌╌╌╌╌╌╌╌╌╌╌╌╌╌╌╌╌╌╌╌╌╌╌╌╌╌╌╌╌╌╌╌╌╌╌╌╌╌┼╌╌╌╌╌╌╌╌╌╌╌╌╌╌╌╌╌┼╌╌╌╌╌╌╌┼╌╌╌╌╌╌╌╌┼╌╌╌╌╌╌╌┼╌╌╌╌╌╌╌╌╌┤
│ _initializeTokenToTokenExecutionPrices             ┆ 8889            ┆ 10998 ┆ 11902  ┆ 11902 ┆ 10      │
├╌╌╌╌╌╌╌╌╌╌╌╌╌╌╌╌╌╌╌╌╌╌╌╌╌╌╌╌╌╌╌╌╌╌╌╌╌╌╌╌╌╌╌╌╌╌╌╌╌╌╌╌┼╌╌╌╌╌╌╌╌╌╌╌╌╌╌╌╌╌┼╌╌╌╌╌╌╌┼╌╌╌╌╌╌╌╌┼╌╌╌╌╌╌╌┼╌╌╌╌╌╌╌╌╌┤
│ _initializeTokenToWethExecutionPrices              ┆ 4623            ┆ 4623  ┆ 4623   ┆ 4623  ┆ 4       │
├╌╌╌╌╌╌╌╌╌╌╌╌╌╌╌╌╌╌╌╌╌╌╌╌╌╌╌╌╌╌╌╌╌╌╌╌╌╌╌╌╌╌╌╌╌╌╌╌╌╌╌╌┼╌╌╌╌╌╌╌╌╌╌╌╌╌╌╌╌╌┼╌╌╌╌╌╌╌┼╌╌╌╌╌╌╌╌┼╌╌╌╌╌╌╌┼╌╌╌╌╌╌╌╌╌┤
│ calculateAmountOutMinAToWeth                       ┆ 4006            ┆ 9066  ┆ 6011   ┆ 19654 ┆ 22      │
├╌╌╌╌╌╌╌╌╌╌╌╌╌╌╌╌╌╌╌╌╌╌╌╌╌╌╌╌╌╌╌╌╌╌╌╌╌╌╌╌╌╌╌╌╌╌╌╌╌╌╌╌┼╌╌╌╌╌╌╌╌╌╌╌╌╌╌╌╌╌┼╌╌╌╌╌╌╌┼╌╌╌╌╌╌╌╌┼╌╌╌╌╌╌╌┼╌╌╌╌╌╌╌╌╌┤
│ simulateTokenToTokenPriceChange                    ┆ 4481            ┆ 9253  ┆ 4481   ┆ 32449 ┆ 21      │
├╌╌╌╌╌╌╌╌╌╌╌╌╌╌╌╌╌╌╌╌╌╌╌╌╌╌╌╌╌╌╌╌╌╌╌╌╌╌╌╌╌╌╌╌╌╌╌╌╌╌╌╌┼╌╌╌╌╌╌╌╌╌╌╌╌╌╌╌╌╌┼╌╌╌╌╌╌╌┼╌╌╌╌╌╌╌╌┼╌╌╌╌╌╌╌┼╌╌╌╌╌╌╌╌╌┤
│ simulateTokenToWethPriceChange                     ┆ 6220            ┆ 14629 ┆ 6369   ┆ 24576 ┆ 11      │
╰────────────────────────────────────────────────────┴─────────────────┴───────┴────────┴───────┴─────────╯
```

# QSP-26 Issues in Maximum Beacon Reward Calculation 
### Resolution
We decided to remove the `alphaX` and `maxBeaconReward` functions from the contract because of the gas consumed from the computation. We also decided capping the reward was not necessary for any limit order other than a stop loss. We added a constant: 
```solidity
uint128 constant STOP_LOSS_MAX_BEACON_REWARD = 50000000000000000;
```
This constant is used in place of the `maxBeaconReward` in the case of stoploss orders. 

# QSP-27 Verifier's Dilemma ❌

# QSP-28 Taxed Token Swaps Using Uniswap V3 Might Fail ❌

# **Code Documentation**

<<<<<<< HEAD
## Consider providing instructions on how to build and test the contracts in the README.
## Consider providing a link in the code comment for the SwapRouter._getV2PairAddress() function (L1025-1045) on how the address is determined: Uniswap V2 Pair Address doc.
## The comment in LimitOrderRouter.sol#L416 (within the `_validateOrderSequencing()` function) does not match the implementation. Change it from "Check if thetoken tax status is the same..." to "Check if the buy/sell status is the same..." instead.
## The code documentation/comment in `LimitOrderBatcher.sol#L22` and `LimitOrderBatcher.sol#L35` for the `batchTokenToTokenOrders()` function seems inconsistent with the implementation. The comment states "Function to batch multiple token to weth orders together" and "Create a new token to weth batch order", but the function is token to "token" and not token to "weth".
## `LimitOrderBatcher.sol#L469` states, "If the order is a buy order, set the initial best price at 0". However, the implementation set the initial best price to the max of `uint256`. Similarly, L475 states, "If the order is a sell order, set the initial best price at max `uint256`". In contrast, the implementation sets the initial price to zero. The implementation seems correct, and the comment is misleading.
## The code documentation for the following contracts seems misplaced: `TaxedTokenLimitOrderExecution`, `TokenToTokenLimitOrderExecution`, and `TokenToWethLimitOrderExecution`. They all have `@title SwapRouter` instead of each contract's documentation.
## Fix the code documentation for the `ConveyorMath.add64x64()` function. L65 states that "helper to add two unsigened `128.128` fixed point numbers" while the functions add two `64.64` fixed point numbers instead. Also, there is a typo on the word "unsigened", which should be "unsigned".
## Consider adding NatSpec documentation for the following functions in `ConveyorMath.sol`: `sub()`, `sub64UI()`, `abs()`, `sqrt128()`, `sqrt()`, and `sqrtBig()`. It is unclear which types they operate on (e.g., whether they should be fixed-point numbers).
## Fix the code documentation for the `ConveyorMath.mul128x64()` function. **L130** states that "helper function to multiply two unsigned `64.64` fixed point numbers" while multiplying a `128.128` fixed point number with another `64.64` fixed-point number.
## Add `@param` comment for the field `taxIn` of the struct Order **(L44-73)** in `OrderBook.sol`.
## Consider adding a warning for the `SwapRouter.calculateFee()` function that the amountIn can only be the amount **WETH (or 18 decimal tokens)**.
## The onlyOwner modifier implemented in the `LimitOrderExecution.sol` contracts has documentation that states that the modifier should be applied to the function `transferOwnership()`. As there is no transferOwnership() function in those contracts, either add one or remove it from the modifier documentation.
## `ConveyorMath.mul128U()#L167`, **"multiply unsigned 64.64" should be "128.128"**.
## `ConveyorMath.div128x128()#L213`, **"@return unsigned uint128 64.64" should be "128.128"**.
## `ConveyorMath.divUI()#L229`, **"helper function to divide two 64.64 fixed point numbers" should be "... two integers"**.
## `ConveyorMath.divUI128x128()#L310`, **"helper function to divide two unsigned 64.64 fixed point" should be "... two integers".**
## `ConveyorMath.divUI128x128()#L313`, **"@return unsigned uint128 64.64 unsigned integer" should be "... uint256 128.128 fixed point number"**.
## `ConveyorMath.divUU128x128()#L330`, **"@return unsigned 64.64" should be "... 128.128"**.
## `TokenToWethLimitOrderExecution.sol#L349`, **the documentation is wrong, since the function only handles tokenA -> Weth**.
## `TaxedTokenLimitOrderExecution.sol#L197`, **the documentation is wrong, since the function only handles tokenA -> Weth**.
## The following functions do not have any documentation:
       `ConveyorTickMath.fromX96()`
       `ConveyorMath.sub()`
       `ConveyorMath.sub64UI()`
      ` ConveyorMath.sqrt128()`
       `ConveyorMath.sqrt()`
       `ConveyorMath.sqrtBig()`
       `QuadruplePrecision.to128x128()`
       `QuadruplePrecision.fromInt()`
       `QuadruplePrecision.toUInt()`
       `QuadruplePrecision.from64x64()`
       `QuadruplePrecision.to64x64()`
       `QuadruplePrecision.fromUInt()`
       `QuadruplePrecision.from128x128()`
## The `@return` documentation for the following functions is unclear:
=======
Consider providing instructions on how to build and test the contracts in the README.  </br>
Consider providing a link in the code comment for the SwapRouter._getV2PairAddress() function (L1025-1045) on how the address is determined: Uniswap V2 Pair Address doc. ✅ </br>

The comment in LimitOrderRouter.sol#L416 (within the `_validateOrderSequencing()` function) does not match the implementation. Change it from "Check if thetoken tax status is the same..." to "Check if the buy/sell status is the same..." instead. ✅ </br>

The code documentation/comment in `LimitOrderBatcher.sol#L22` and `LimitOrderBatcher.sol#L35` for the `batchTokenToTokenOrders()` function seems inconsistent with the implementation. The comment states "Function to batch multiple token to weth orders together" and "Create a new token to weth batch order", but the function is token to "token" and not token to "weth". ✅ </br>

`LimitOrderBatcher.sol#L469` states, "If the order is a buy order, set the initial best price at 0". However, the implementation set the initial best price to the max of `uint256`. Similarly, L475 states, "If the order is a sell order, set the initial best price at max `uint256`". In contrast, the implementation sets the initial price to zero. The implementation seems correct, and the comment is misleading.  ✅ </br>

The code documentation for the following contracts seems misplaced: `TaxedTokenLimitOrderExecution`, `TokenToTokenLimitOrderExecution`, and `TokenToWethLimitOrderExecution`. They all have `@title SwapRouter` instead of each contract's documentation.  ✅ </br>

Fix the code documentation for the `ConveyorMath.add64x64()` function. L65 states that "helper to add two unsigened `128.128` fixed point numbers" while the functions add two `64.64` fixed point numbers instead. Also, there is a typo on the word "unsigened", which should be "unsigned".
Consider adding NatSpec documentation for the following functions in `ConveyorMath.sol`: `sub()`, `sub64UI()`, `abs()`, `sqrt128()`, `sqrt()`, and `sqrtBig()`. It is unclear which types they operate on (e.g., whether they should be fixed-point numbers).  ✅ </br>

Fix the code documentation for the `ConveyorMath.mul128x64()` function. **L130** states that "helper function to multiply two unsigned `64.64` fixed point numbers" while multiplying a `128.128` fixed point number with another `64.64` fixed-point number.  ✅ </br>

Add `@param` comment for the field `taxIn` of the struct Order **(L44-73)** in `OrderBook.sol`. ✅ </br>

Consider adding a warning for the `SwapRouter.calculateFee()` function that the amountIn can only be the amount **WETH (or 18 decimal tokens)**.  ✅</br>

The onlyOwner modifier implemented in the `LimitOrderExecution.sol` contracts has documentation that states that the modifier should be applied to the function `transferOwnership()`. As there is no transferOwnership() function in those contracts, either add one or remove it from the modifier documentation.  ✅ </br>

`ConveyorMath.mul128I()#L167`, **"multiply unsigned 64.64" should be "128.128"**.  ✅ </br>

`ConveyorMath.div128x128()#L213`, **"@return unsigned uint128 64.64" should be "128.128"**.  ✅ </br>

`ConveyorMath.divUI()#L229`, **"helper function to divide two 64.64 fixed point numbers" should be "... two integers"**.  ✅ </br>

`ConveyorMath.divUI128x128()#L310`, **"helper function to divide two unsigned 64.64 fixed point" should be "... two integers".**  ✅ </br>

`ConveyorMath.divUI128x128()#L313`, **"@return unsigned uint128 64.64 unsigned integer" should be "... uint256 128.128 fixed point number"**.  ✅ </br>
`ConveyorMath.divUU128x128()#L330`, **"@return unsigned 64.64" should be "... 128.128"**.  ✅ </br>

`TokenToWethLimitOrderExecution.sol#L349`, **the documentation is wrong, since the function only handles tokenA -> Weth**.  ✅ </br>

`TaxedTokenLimitOrderExecution.sol#L197`, **the documentation is wrong, since the function only handles tokenA -> Weth**.  ✅ </br>

### The following functions do not have any documentation: ✅ 
        `ConveyorTickMath.fromX96()`
        `ConveyorMath.sub()`
        `ConveyorMath.sub64UI()`
        `ConveyorMath.sqrt128()`
        `ConveyorMath.sqrt()`
        `ConveyorMath.sqrtBig()`
        `QuadruplePrecision.to128x128()`
        `QuadruplePrecision.fromInt()`
        `QuadruplePrecision.toUInt()`
        `QuadruplePrecision.from64x64()`
        `QuadruplePrecision.to64x64()`
        `QuadruplePrecision.fromUInt()`
        `QuadruplePrecision.from128x128()`
The `@return` documentation for the following functions is unclear:

>>>>>>> 3ff29269
       `ConveyorMath.mul64x64()` (expecting unsigned 64.64).
       `ConveyorMath.mul128x64() (expecting unsigned 128.128).
       `ConveyorMath.mul64U()` (expecting unsigned integer).
       `ConveyorMath.mul128U()` (expecting unsigned integer).
       
<<<<<<< HEAD
# **Adherence to Best Practices**
## Remove the unused function `OrderBook._resolveCompletedOrderAndEmitOrderFufilled()` (L371-392).
## Remove the unused function `OrderBook.incrementTotalOrdersQuantity()` (L441-448).
## `OrderBook.sol#L487`, replace the magic number 100 in the `_calculateMinGasCredits()` function with a named constant.
## `OrderBook.sol#L505`, replace the magic number 150 in the `_hasMinGasCredits()` function with a named constant.
## Consider setting the tempOwner to zero in the `LimitOrderRouter.confirmTransferOwnership()` function once the owner is set. By cleaning up the storage, the EVM will refund some gas.
## Consider replacing the assembly block with simply `initalTxGas = gasleft()` in `LimitOrderRouter.sol#434-436`(within the `executeOrders()` function). The gas saved with the assembly is negligible (around 10).
## Consider removing the `LimitOrderBatcher._buyOrSell()` function. The code using this function can replace it simply with `firstOrder.buy on L44` and L207.
## Consider renaming the `ConveyorMath.mul64U() (L149)` and the `ConveyorMath.mul128U()` (L171) functions to `mul64U()` and `mul128U()` instead. The functions handle unsigned integers instead of signed integers.
## GasOracle.getGasPrice() tends to get called multiple times per execution. Consider whether it's possible to cache it to avoid multiple external calls.
## `OrderBook.addressToOrderIds` seems unnecessary. It is used to check whether orders exist via: `bool orderExists = addressToOrderIds[msg.sender] [newOrder.orderId];`. This can also be done through `bool orderExists = orderIdToOrder[newOrder.orderId].owner == msg.sender`.
## `OrderBook.orderIdToOrder` should be declared as internal since the generated getter function leads to "stack too deep" errors when compiled without optimizations, which is required for collecting code coverage.
## Consider using `orderNonce` as the orderId directly instead of hashing it with `block.timestamp`, since the orderNonce will already be unique.
## `OrderBook.sol#L177` and `LimitOrderRouter.sol#L285` perform a modulo operation on the block.timestamp and casts the result to uint32. A cast to uint32 willtruncate the value the same way the modulo operation does, which is therefore redundant and can be removed.
## In `OrderBook.placeOrder()`, the local variables `orderIdIndex` and i will always have the same value. `orderIdIndex` can be removed and uses replaced by i.
## Consider removing the `OrderBook.cancelOrder()` function, since the OrderBook.cancelOrders() contains nearly identical code. Additionally, to place an order, only the OrderBook.placeOrders() function exists, which makes the API inconsistent.
## `LimitOrderRouter.refreshOrder()#254` calls `getGasPrice()` in each loop iteration. Since the gas price does not change within a transaction, move this call out of the loop to save gas.
## `LimitOrderRouter.refreshOrder()#277` sends the fees to the message sender on each loop. Consider accumulating the amount and use a single `safeTransferETH()` call at the end of the function.
## `SwapRouter.sol` should implement the `IOrderRouter` interface explicitly to ensure the function signatures match.
## `SwapRouter._calculateV2SpotPrice()#L961` computes the Uniswap V2 token pair address manually and enforces that it is equal to the `IUniswapV2Factory.getPair()` immediately after. Since the addresses must match, consider using just the output of the call to `getPair()` and remove the manual address computation. The `getPair()` function returns the zero address in case the pair has not been created.
## SwapRouter._swapV3() makes a call to `getNextSqrtPriceV3()` to receive the `_sqrtPriceLimitX96` parameter that is passed to the pool's `swap() `function. Since the `getNextSqrtPriceV3()` function potentially also performs the expensive swap through the use of a `Quoter.quoteExactInputSingle()` call and the output amount of the swap will be checked by `uniswapV3SwapCallback()` anyway, consider using the approach of Uniswap V3's router and supply `(_zeroForOne ? TickMath.MIN_SQRT_RATIO + 1 : TickMath.MAX_SQRT_RATIO - 1)` as the `_sqrtPriceLimitX96` parameter.
This would also allow removing the dependency on the Quoter contract for the SwapRouter contract.
## Save the `uniV3AmountOut` amount in memory and set the contract storage back to 0 before returning the amount in `SwapRouter._swapV3()#L829` to save gas (see **EIP-1283**).
## The iQuoter member should be removed from the `*LimitOrderExecution.sol` contracts, since they are not used by the contracts and already inherited through `LimitOrderBatcher`.
## ConveyorMath.mul64x64#L125 uses an unclear require message that looks like a leftover from debugging.
## `SwapRouter.calculateReward()#L320`, **change (0.005-fee)/2+0.001*10**2 to ((0.005-fee)/2+0.001)*10**2** to avoid confusion about operator precedence.
## `ConveyorMath.divUI()` and `ConveyorMath.divUU()` perform the same computation. Remove `divUI()`.
## `ConveyorMath.divUI128x128()` and `ConveyorMath.divUU128x128()` perform the same computation. Remove `divUI128x128()`.
## The function `mostSignificantBit()` exists in both ConveyorBitMath.sol and QuadruplePrecision.sol. Remove one of them.
## Typos in variables:
### Several variables contain the typo fufilled instead of fulfilled. Some of these are externally visible.
    parameter _reciever in `SwapRouter._swapV2()` should be renamed to _receiver, the return variable amountReceived should be amountReceived
    parameter _reciever in `SwapRouter._swapV3()` should be renamed to _receiver, the return variable amountReceived should be amountReceived
    parameter _reciever in `SwapRouter._swap()` should be renamed to _receiver, the return variable amountReceived should be amountReceived.
## OrderBook.sol#L240 could use storage instead of memory to save gas.
## Internal function `_executeSwapTokenToWethOrder()` in `TokenToWethLimitOrderExecution.sol` is never used and can be removed.
=======
## Adherence to Best Practices**
Remove the unused function `OrderBook._resolveCompletedOrderAndEmitOrderFufilled()` (L371-392).  ✅ </br>

Remove the unused function `OrderBook.incrementTotalOrdersQuantity()` (L441-448).  ✅ </br>

`OrderBook.sol#L487`, replace the magic number 100 in the `_calculateMinGasCredits()` function with a named constant.  ✅ </br>

`OrderBook.sol#L505`, replace the magic number 150 in the `_hasMinGasCredits()` function with a named constant.  ✅ </br>

Consider setting the tempOwner to zero in the `LimitOrderRouter.confirmTransferOwnership()` function once the owner is set. By cleaning up the storage, the EVM will refund some gas.  ✅ </br>

Consider replacing the assembly block with simply `initalTxGas = gasleft()` in `LimitOrderRouter.sol#434-436`(within the `executeOrders()` function). The gas saved with the assembly is negligible (around 10). </br>

Consider removing the `LimitOrderBatcher._buyOrSell()` function. The code using this function can replace it simply with `firstOrder.buy on L44` and L207.  </br>

Consider renaming the `ConveyorMath.mul64I() (L149)` and the `ConveyorMath.mul128I()` (L171) functions to `mul64U()` and `mul128U()` instead. The functions handle unsigned integers instead of signed integers.  ✅ </br>

GasOracle.getGasPrice() tends to get called multiple times per execution. Consider whether it's possible to cache it to avoid multiple external calls.  ✅ </br>

`OrderBook.addressToOrderIds` seems unnecessary. It is used to check whether orders exist via: `bool orderExists = addressToOrderIds[msg.sender] [newOrder.orderId];`. This can also be done through `bool orderExists = orderIdToOrder[newOrder.orderId].owner == msg.sender`. </br>

`OrderBook.orderIdToOrder` should be declared as internal since the generated getter function leads to "stack too deep" errors when compiled without optimizations, which is required for collecting code coverage.  ✅ </br>

Consider using `orderNonce` as the orderId directly instead of hashing it with `block.timestamp`, since the orderNonce will already be unique. </br>
`OrderBook.sol#L177` and `LimitOrderRouter.sol#L285` perform a modulo operation on the block.timestamp and casts the result to uint32. A cast to uint32 willtruncate the value the same way the modulo operation does, which is therefore redundant and can be removed.  ✅ </br>

In `OrderBook.placeOrder()`, the local variables `orderIdIndex` and i will always have the same value. `orderIdIndex` can be removed and uses replaced by i.  ✅ </br>

Consider removing the `OrderBook.cancelOrder()` function, since the OrderBook.cancelOrders() contains nearly identical code. Additionally, to place an order, only the OrderBook.placeOrders() function exists, which makes the API inconsistent. </br>
`LimitOrderRouter.refreshOrder()#254` calls `getGasPrice()` in each loop iteration. Since the gas price does not change within a transaction, move this call out of the loop to save gas.  ✅ </br>

`LimitOrderRouter.refreshOrder()#277` sends the fees to the message sender on each loop. Consider accumulating the amount and use a single `safeTransferETH()` call at the end of the function.  ✅ </br>

`SwapRouter.sol` should implement the `IOrderRouter` interface explicitly to ensure the function signatures match. NA </br>

`SwapRouter._calculateV2SpotPrice()#L961` computes the Uniswap V2 token pair address manually and enforces that it is equal to the `IUniswapV2Factory.getPair()` immediately after. Since the addresses must match, consider using just the output of the call to `getPair()` and remove the manual address computation. The `getPair()` function returns the zero address in case the pair has not been created. </br>

SwapRouter._swapV3() makes a call to `getNextSqrtPriceV3()` to receive the `_sqrtPriceLimitX96` parameter that is passed to the pool's `swap() `function. Since the `getNextSqrtPriceV3()` function potentially also performs the expensive swap through the use of a `Quoter.quoteExactInputSingle()` call and the output amount of the swap will be checked by `uniswapV3SwapCallback()` anyway, consider using the approach of Uniswap V3's router and supply `(_zeroForOne ? TickMath.MIN_SQRT_RATIO + 1 : TickMath.MAX_SQRT_RATIO - 1)` as the `_sqrtPriceLimitX96` parameter.  </br>

This would also allow removing the dependency on the Quoter contract for the SwapRouter contract.✅ </br>

Save the `uniV3AmountOut` amount in memory and set the contract storage back to 0 before returning the amount in `SwapRouter._swapV3()#L829` to save gas (see **EIP-1283**). ✅ </br>

The iQuoter member should be removed from the `*LimitOrderExecution.sol` contracts, since they are not used by the contracts and already inherited through `LimitOrderBatcher`. ✅ </br>

ConveyorMath.mul64x64#L125 uses an unclear require message that looks like a leftover from debugging. ✅ </br>

`SwapRouter.calculateReward()#L320`, **change (0.005-fee)/2+0.001*10**2 to ((0.005-fee)/2+0.001)*10**2** to avoid confusion about operator precedence.
`ConveyorMath.divUI()` and `ConveyorMath.divUU()` perform the same computation. Remove `divUI()`. ✅ </br>

`ConveyorMath.divUI128x128()` and `ConveyorMath.divUU128x128()` perform the same computation. Remove `divUI128x128()`. ✅ </br>

The function `mostSignificantBit()` exists in both ConveyorBitMath.sol and QuadruplePrecision.sol. Remove one of them. ✅ </br>

Typos in variables:

### Several variables contain the typo fufilled instead of fulfilled. Some of these are externally visible. 
    parameter _reciever in `SwapRouter._swapV2()` should be renamed to _receiver, the return variable amountRecieved should be amountReceived
    parameter _reciever in `SwapRouter._swapV3()` should be renamed to _receiver, the return variable amountRecieved should be amountReceived
    parameter _reciever in `SwapRouter._swap()` should be renamed to _receiver, the return variable amountRecieved should be amountReceived.
    
OrderBook.sol#L240 could use storage instead of memory to save gas. TODO: Ask about this one. </br>

Internal function `_executeSwapTokenToWethOrder()` in `TokenToWethLimitOrderExecution.sol` is never used and can be removed. ✅ </br>
>>>>>>> 3ff29269
<|MERGE_RESOLUTION|>--- conflicted
+++ resolved
@@ -558,43 +558,7 @@
 
 # **Code Documentation**
 
-<<<<<<< HEAD
-## Consider providing instructions on how to build and test the contracts in the README.
-## Consider providing a link in the code comment for the SwapRouter._getV2PairAddress() function (L1025-1045) on how the address is determined: Uniswap V2 Pair Address doc.
-## The comment in LimitOrderRouter.sol#L416 (within the `_validateOrderSequencing()` function) does not match the implementation. Change it from "Check if thetoken tax status is the same..." to "Check if the buy/sell status is the same..." instead.
-## The code documentation/comment in `LimitOrderBatcher.sol#L22` and `LimitOrderBatcher.sol#L35` for the `batchTokenToTokenOrders()` function seems inconsistent with the implementation. The comment states "Function to batch multiple token to weth orders together" and "Create a new token to weth batch order", but the function is token to "token" and not token to "weth".
-## `LimitOrderBatcher.sol#L469` states, "If the order is a buy order, set the initial best price at 0". However, the implementation set the initial best price to the max of `uint256`. Similarly, L475 states, "If the order is a sell order, set the initial best price at max `uint256`". In contrast, the implementation sets the initial price to zero. The implementation seems correct, and the comment is misleading.
-## The code documentation for the following contracts seems misplaced: `TaxedTokenLimitOrderExecution`, `TokenToTokenLimitOrderExecution`, and `TokenToWethLimitOrderExecution`. They all have `@title SwapRouter` instead of each contract's documentation.
-## Fix the code documentation for the `ConveyorMath.add64x64()` function. L65 states that "helper to add two unsigened `128.128` fixed point numbers" while the functions add two `64.64` fixed point numbers instead. Also, there is a typo on the word "unsigened", which should be "unsigned".
-## Consider adding NatSpec documentation for the following functions in `ConveyorMath.sol`: `sub()`, `sub64UI()`, `abs()`, `sqrt128()`, `sqrt()`, and `sqrtBig()`. It is unclear which types they operate on (e.g., whether they should be fixed-point numbers).
-## Fix the code documentation for the `ConveyorMath.mul128x64()` function. **L130** states that "helper function to multiply two unsigned `64.64` fixed point numbers" while multiplying a `128.128` fixed point number with another `64.64` fixed-point number.
-## Add `@param` comment for the field `taxIn` of the struct Order **(L44-73)** in `OrderBook.sol`.
-## Consider adding a warning for the `SwapRouter.calculateFee()` function that the amountIn can only be the amount **WETH (or 18 decimal tokens)**.
-## The onlyOwner modifier implemented in the `LimitOrderExecution.sol` contracts has documentation that states that the modifier should be applied to the function `transferOwnership()`. As there is no transferOwnership() function in those contracts, either add one or remove it from the modifier documentation.
-## `ConveyorMath.mul128U()#L167`, **"multiply unsigned 64.64" should be "128.128"**.
-## `ConveyorMath.div128x128()#L213`, **"@return unsigned uint128 64.64" should be "128.128"**.
-## `ConveyorMath.divUI()#L229`, **"helper function to divide two 64.64 fixed point numbers" should be "... two integers"**.
-## `ConveyorMath.divUI128x128()#L310`, **"helper function to divide two unsigned 64.64 fixed point" should be "... two integers".**
-## `ConveyorMath.divUI128x128()#L313`, **"@return unsigned uint128 64.64 unsigned integer" should be "... uint256 128.128 fixed point number"**.
-## `ConveyorMath.divUU128x128()#L330`, **"@return unsigned 64.64" should be "... 128.128"**.
-## `TokenToWethLimitOrderExecution.sol#L349`, **the documentation is wrong, since the function only handles tokenA -> Weth**.
-## `TaxedTokenLimitOrderExecution.sol#L197`, **the documentation is wrong, since the function only handles tokenA -> Weth**.
-## The following functions do not have any documentation:
-       `ConveyorTickMath.fromX96()`
-       `ConveyorMath.sub()`
-       `ConveyorMath.sub64UI()`
-      ` ConveyorMath.sqrt128()`
-       `ConveyorMath.sqrt()`
-       `ConveyorMath.sqrtBig()`
-       `QuadruplePrecision.to128x128()`
-       `QuadruplePrecision.fromInt()`
-       `QuadruplePrecision.toUInt()`
-       `QuadruplePrecision.from64x64()`
-       `QuadruplePrecision.to64x64()`
-       `QuadruplePrecision.fromUInt()`
-       `QuadruplePrecision.from128x128()`
-## The `@return` documentation for the following functions is unclear:
-=======
+
 Consider providing instructions on how to build and test the contracts in the README.  </br>
 Consider providing a link in the code comment for the SwapRouter._getV2PairAddress() function (L1025-1045) on how the address is determined: Uniswap V2 Pair Address doc. ✅ </br>
 
@@ -648,50 +612,13 @@
         `QuadruplePrecision.from128x128()`
 The `@return` documentation for the following functions is unclear:
 
->>>>>>> 3ff29269
+
        `ConveyorMath.mul64x64()` (expecting unsigned 64.64).
        `ConveyorMath.mul128x64() (expecting unsigned 128.128).
        `ConveyorMath.mul64U()` (expecting unsigned integer).
        `ConveyorMath.mul128U()` (expecting unsigned integer).
        
-<<<<<<< HEAD
-# **Adherence to Best Practices**
-## Remove the unused function `OrderBook._resolveCompletedOrderAndEmitOrderFufilled()` (L371-392).
-## Remove the unused function `OrderBook.incrementTotalOrdersQuantity()` (L441-448).
-## `OrderBook.sol#L487`, replace the magic number 100 in the `_calculateMinGasCredits()` function with a named constant.
-## `OrderBook.sol#L505`, replace the magic number 150 in the `_hasMinGasCredits()` function with a named constant.
-## Consider setting the tempOwner to zero in the `LimitOrderRouter.confirmTransferOwnership()` function once the owner is set. By cleaning up the storage, the EVM will refund some gas.
-## Consider replacing the assembly block with simply `initalTxGas = gasleft()` in `LimitOrderRouter.sol#434-436`(within the `executeOrders()` function). The gas saved with the assembly is negligible (around 10).
-## Consider removing the `LimitOrderBatcher._buyOrSell()` function. The code using this function can replace it simply with `firstOrder.buy on L44` and L207.
-## Consider renaming the `ConveyorMath.mul64U() (L149)` and the `ConveyorMath.mul128U()` (L171) functions to `mul64U()` and `mul128U()` instead. The functions handle unsigned integers instead of signed integers.
-## GasOracle.getGasPrice() tends to get called multiple times per execution. Consider whether it's possible to cache it to avoid multiple external calls.
-## `OrderBook.addressToOrderIds` seems unnecessary. It is used to check whether orders exist via: `bool orderExists = addressToOrderIds[msg.sender] [newOrder.orderId];`. This can also be done through `bool orderExists = orderIdToOrder[newOrder.orderId].owner == msg.sender`.
-## `OrderBook.orderIdToOrder` should be declared as internal since the generated getter function leads to "stack too deep" errors when compiled without optimizations, which is required for collecting code coverage.
-## Consider using `orderNonce` as the orderId directly instead of hashing it with `block.timestamp`, since the orderNonce will already be unique.
-## `OrderBook.sol#L177` and `LimitOrderRouter.sol#L285` perform a modulo operation on the block.timestamp and casts the result to uint32. A cast to uint32 willtruncate the value the same way the modulo operation does, which is therefore redundant and can be removed.
-## In `OrderBook.placeOrder()`, the local variables `orderIdIndex` and i will always have the same value. `orderIdIndex` can be removed and uses replaced by i.
-## Consider removing the `OrderBook.cancelOrder()` function, since the OrderBook.cancelOrders() contains nearly identical code. Additionally, to place an order, only the OrderBook.placeOrders() function exists, which makes the API inconsistent.
-## `LimitOrderRouter.refreshOrder()#254` calls `getGasPrice()` in each loop iteration. Since the gas price does not change within a transaction, move this call out of the loop to save gas.
-## `LimitOrderRouter.refreshOrder()#277` sends the fees to the message sender on each loop. Consider accumulating the amount and use a single `safeTransferETH()` call at the end of the function.
-## `SwapRouter.sol` should implement the `IOrderRouter` interface explicitly to ensure the function signatures match.
-## `SwapRouter._calculateV2SpotPrice()#L961` computes the Uniswap V2 token pair address manually and enforces that it is equal to the `IUniswapV2Factory.getPair()` immediately after. Since the addresses must match, consider using just the output of the call to `getPair()` and remove the manual address computation. The `getPair()` function returns the zero address in case the pair has not been created.
-## SwapRouter._swapV3() makes a call to `getNextSqrtPriceV3()` to receive the `_sqrtPriceLimitX96` parameter that is passed to the pool's `swap() `function. Since the `getNextSqrtPriceV3()` function potentially also performs the expensive swap through the use of a `Quoter.quoteExactInputSingle()` call and the output amount of the swap will be checked by `uniswapV3SwapCallback()` anyway, consider using the approach of Uniswap V3's router and supply `(_zeroForOne ? TickMath.MIN_SQRT_RATIO + 1 : TickMath.MAX_SQRT_RATIO - 1)` as the `_sqrtPriceLimitX96` parameter.
-This would also allow removing the dependency on the Quoter contract for the SwapRouter contract.
-## Save the `uniV3AmountOut` amount in memory and set the contract storage back to 0 before returning the amount in `SwapRouter._swapV3()#L829` to save gas (see **EIP-1283**).
-## The iQuoter member should be removed from the `*LimitOrderExecution.sol` contracts, since they are not used by the contracts and already inherited through `LimitOrderBatcher`.
-## ConveyorMath.mul64x64#L125 uses an unclear require message that looks like a leftover from debugging.
-## `SwapRouter.calculateReward()#L320`, **change (0.005-fee)/2+0.001*10**2 to ((0.005-fee)/2+0.001)*10**2** to avoid confusion about operator precedence.
-## `ConveyorMath.divUI()` and `ConveyorMath.divUU()` perform the same computation. Remove `divUI()`.
-## `ConveyorMath.divUI128x128()` and `ConveyorMath.divUU128x128()` perform the same computation. Remove `divUI128x128()`.
-## The function `mostSignificantBit()` exists in both ConveyorBitMath.sol and QuadruplePrecision.sol. Remove one of them.
-## Typos in variables:
-### Several variables contain the typo fufilled instead of fulfilled. Some of these are externally visible.
-    parameter _reciever in `SwapRouter._swapV2()` should be renamed to _receiver, the return variable amountReceived should be amountReceived
-    parameter _reciever in `SwapRouter._swapV3()` should be renamed to _receiver, the return variable amountReceived should be amountReceived
-    parameter _reciever in `SwapRouter._swap()` should be renamed to _receiver, the return variable amountReceived should be amountReceived.
-## OrderBook.sol#L240 could use storage instead of memory to save gas.
-## Internal function `_executeSwapTokenToWethOrder()` in `TokenToWethLimitOrderExecution.sol` is never used and can be removed.
-=======
+
 ## Adherence to Best Practices**
 Remove the unused function `OrderBook._resolveCompletedOrderAndEmitOrderFufilled()` (L371-392).  ✅ </br>
 
@@ -756,4 +683,4 @@
 OrderBook.sol#L240 could use storage instead of memory to save gas. TODO: Ask about this one. </br>
 
 Internal function `_executeSwapTokenToWethOrder()` in `TokenToWethLimitOrderExecution.sol` is never used and can be removed. ✅ </br>
->>>>>>> 3ff29269
+
