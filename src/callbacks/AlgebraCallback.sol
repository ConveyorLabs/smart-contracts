// SPDX-License-Identifier: BUSL-1.1
pragma solidity =0.8.21;

contract AlgebraCallback {
    ///@notice Algebra callback function called during a swap on a algebra liqudity pool.
    ///@param amount0 - The change in token0 reserves from the swap.
    ///@param amount1 - The change in token1 reserves from the swap.
    ///@param data - The data packed into the swap.
<<<<<<< HEAD
    function algebraSwapCallback(int256 amount0, int256 amount1, bytes calldata data) external {
        ///@notice Decode all of the swap data.
        (bool _zeroForOne, address _tokenIn, address _sender) = abi.decode(data, (bool, address, address));

        ///@notice Set amountIn to the amountInDelta depending on boolean zeroForOne.
        uint256 amountIn = _zeroForOne ? uint256(amount0) : uint256(amount1);
=======
    function algebraSwapCallback(int256 amount0Delta, int256 amount1Delta, bytes calldata data) external {
        assembly {
            // Start at fmp
            let freeMemoryPointer := mload(0x40)
            let token := calldataload(data.offset)
            mstore(freeMemoryPointer, 0xa9059cbb00000000000000000000000000000000000000000000000000000000)
            mstore(add(freeMemoryPointer, 4), and(caller(), 0xffffffffffffffffffffffffffffffffffffffff)) // Append and mask the "to" argument.
            switch slt(amount0Delta, 0)
            case 0 { mstore(add(freeMemoryPointer, 36), amount0Delta) }
            // Append the "amount" argument. Masking not required as it's a full 32 byte type.
            default { mstore(add(freeMemoryPointer, 36), amount1Delta) } // Append the "amount" argument. Masking not required as it's a full 32 byte type.
>>>>>>> ca23e4a1

            if iszero(
                and(
                    or(and(eq(mload(0), 1), gt(returndatasize(), 31)), iszero(returndatasize())),
                    call(gas(), token, 0, freeMemoryPointer, 68, 0, 32)
                )
            ) {
                // Revert if the call failed.
                revert(0, 0)
            }
        }
    }
}<|MERGE_RESOLUTION|>--- conflicted
+++ resolved
@@ -6,14 +6,6 @@
     ///@param amount0 - The change in token0 reserves from the swap.
     ///@param amount1 - The change in token1 reserves from the swap.
     ///@param data - The data packed into the swap.
-<<<<<<< HEAD
-    function algebraSwapCallback(int256 amount0, int256 amount1, bytes calldata data) external {
-        ///@notice Decode all of the swap data.
-        (bool _zeroForOne, address _tokenIn, address _sender) = abi.decode(data, (bool, address, address));
-
-        ///@notice Set amountIn to the amountInDelta depending on boolean zeroForOne.
-        uint256 amountIn = _zeroForOne ? uint256(amount0) : uint256(amount1);
-=======
     function algebraSwapCallback(int256 amount0Delta, int256 amount1Delta, bytes calldata data) external {
         assembly {
             // Start at fmp
@@ -25,7 +17,6 @@
             case 0 { mstore(add(freeMemoryPointer, 36), amount0Delta) }
             // Append the "amount" argument. Masking not required as it's a full 32 byte type.
             default { mstore(add(freeMemoryPointer, 36), amount1Delta) } // Append the "amount" argument. Masking not required as it's a full 32 byte type.
->>>>>>> ca23e4a1
 
             if iszero(
                 and(
