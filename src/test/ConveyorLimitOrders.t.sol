--- conflicted
+++ resolved
@@ -788,11 +788,7 @@
         }
     }
 
-<<<<<<< HEAD
-    //TODO:
-
-=======
->>>>>>> aca6aaf0
+
     //----------------------------Gas Credit Tests-----------------------------------------
     function testDepositGasCredits(uint256 _amount) public {
         //deal this address max eth
