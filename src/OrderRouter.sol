--- conflicted
+++ resolved
@@ -292,11 +292,9 @@
         address token1,
         address _factory,
         bytes32 _initBytecode
-<<<<<<< HEAD
+
     ) internal view returns (SpotReserve memory spRes, address poolAddress) {
-=======
-    ) internal view returns (uint256 spotPrice, address lpAddress) {
->>>>>>> 11489827
+
         require(token0 != token1, "Invalid Token Pair, IDENTICAL Address's");
         (address tok0, address tok1) = sortTokens(token0, token1);
         
@@ -345,11 +343,9 @@
         _spRes.spotPrice = (commonReserve0 << 9) / commonReserve1;
 
         // Left shift commonReserve0 9 digits i.e. commonReserve0 = commonReserve0 * 2 ** 9
-<<<<<<< HEAD
+
         (spRes, poolAddress) = (_spRes, pairAddress);
-=======
-        (spotPrice, lpAddress) = (((commonReserve0 << 9) / commonReserve1), pairAddress);
->>>>>>> 11489827
+
     }
 
     /// @notice Helper function to get Uniswap V2 spot price of pair token1/token2
@@ -359,31 +355,11 @@
     /// @param FEE lp fee
     /// @param tickSecond the tick second range to get the lp spot price from
     /// @param _factory Uniswap v3 factory address
-<<<<<<< HEAD
-=======
+
    
->>>>>>> 11489827
-    function calculateV3SpotPrice(
-        address token0,
-        address token1,
-        uint112 amountIn,
-        uint24 FEE,
-        uint32 tickSecond,
-        address _factory
-<<<<<<< HEAD
+
     ) internal view returns (SpotReserve memory, address) {
-=======
-    ) internal view returns (uint256 spotPrice, address poolAddress) {
-        //tickSeconds array defines our tick interval of observation over the lp
-        uint32[] memory tickSeconds = new uint32[](2);
-        //int32 version of tickSecond padding in tick range
-        int32 tickSecondInt = int32(1);
-        
-        //Populate tickSeconds array current block to tickSecond behind current block for tick range
-        tickSeconds[0] = tickSecond;
-        tickSeconds[1] = 0;
-        int24 tick; 
->>>>>>> 11489827
+
 
         SpotReserve memory _spRes;
         
@@ -402,11 +378,9 @@
             );
 
             if (pool == address(0)) {
-<<<<<<< HEAD
+
                 return (_spRes, address(0));
-=======
-                return (0, address(0));
->>>>>>> 11489827
+
             }
 
             _spRes.res0 = IERC20(token0).balanceOf(pool);
@@ -424,16 +398,14 @@
             }
         }
 
-<<<<<<< HEAD
+
             //amountOut = tick range spot over specified tick interval
             _spRes.spotPrice = getQuoteAtTick(tick, amountIn, token0, token1)<<9;
                 
             
         
         return (_spRes, pool);
-=======
-        (spotPrice, poolAddress) = (amountOut << 9, poolAddress);
->>>>>>> 11489827
+
     }
 
     function getTick(address pool, uint32 tickSecond) internal view returns (int24 tick){
@@ -471,14 +443,9 @@
         address token1,
         uint32 tickSecond,
         uint24 FEE
-<<<<<<< HEAD
+
     ) internal view returns (SpotReserve[] memory prices, address[] memory lps) {
-=======
-    ) internal view returns (uint256 meanSpot, address pairAddress) {
-        //Initialize meanSpotPrice to 0
-        uint256 meanSpotPrice = 0;
-        uint8 incrementor = 0;
->>>>>>> 11489827
+
         //Target base amount in value
         uint112 amountIn = getTargetAmountIn(token0, token1);
 
@@ -489,7 +456,7 @@
         for (uint256 i = 0; i < dexes.length; ++i) {
             
             if (dexes[i].isUniV2) {
-<<<<<<< HEAD
+
                 {
                     //Right shift spot price 9 decimals and add to meanSpotPrice
                     (SpotReserve memory spotPrice, address poolAddress) = calculateV2SpotPrice(
@@ -507,18 +474,7 @@
                 }
                 
                 
-=======
-                //Right shift spot price 9 decimals and add to meanSpotPrice
-                (uint256 spotPrice, address pairAddress) = calculateV2SpotPrice(
-                    token0,
-                    token1,
-                    dexes[i].factoryAddress,
-                    dexes[i].initBytecode
-                );
-                meanSpotPrice += spotPrice;
-
-                incrementor += (spotPrice == 0) ? 0 : 1;
->>>>>>> 11489827
+
             } else {
                 {
                     {
@@ -541,16 +497,13 @@
                 }
             
         }
-<<<<<<< HEAD
+
         }
         
         
         (prices, lps)= (_spotPrices, _lps);
         
-=======
-
-        (meanSpotPrice, pairAddress) = (meanSpotPrice / incrementor, pairAddress);
->>>>>>> 11489827
+
     }
 
     
@@ -625,126 +578,3 @@
         require(token0 != address(0), "UniswapV2Library: ZERO_ADDRESS");
     }
 
-<<<<<<< HEAD
-=======
-    /// @notice Helper function to get Min spot price over multiple LP spot prices
-    /// @param token0 bytes32 address of token1
-    /// @param token1 bytes32 address of token2
-    /// @param tickSecond uint32 tick seconds to calculate v3 price average over
-    /// @param FEE LP token pair fee
-    /// @return meanSpotPrice uint112 mean spot price over all dex's specified in input parameters
-    /// Todo revisit this one
-    function calculateMinSpotPrice(
-        address token0,
-        address token1,
-        uint32 tickSecond,
-        uint24 FEE
-    ) internal view returns (uint256) {
-        //Initialize meanSpotPrice to 0
-        uint256 minSpotPrice = 0xffffffffffffffffffffffffffffffffffffffffffffffffffffffffffffffff;
-
-        //Target base amount in value
-        uint112 amountIn = getTargetAmountIn(token0, token1);
-
-        //Iterate through Dex's in dexes check if isUniV2 and accumulate spot price to minSpotPrice
-        for (uint256 i = 0; i < dexes.length; ++i) {
-            if (dexes[i].isUniV2) {
-                //Right shift spot price 9 decimals and add to meanSpotPrice
-                (uint256 spotPrice, address pairAddress) = calculateV2SpotPrice(
-                    token0,
-                    token1,
-                    dexes[i].factoryAddress,
-                    dexes[i].initBytecode
-                );
-                minSpotPrice = (spotPrice < minSpotPrice && spotPrice != 0)
-                    ? spotPrice
-                    : minSpotPrice;
-            } else {
-                uint256 spotPrice = calculateV3SpotPrice(
-                    token0,
-                    token1,
-                    amountIn,
-                    FEE,
-                    tickSecond,
-                    dexes[i].factoryAddress
-                );
-                minSpotPrice = (spotPrice < minSpotPrice && spotPrice != 0)
-                    ? spotPrice
-                    : minSpotPrice;
-            }
-        }
-
-        assert(
-            minSpotPrice !=
-                0xffffffffffffffffffffffffffffffffffffffffffffffffffffffffffffffff
-        );
-        return minSpotPrice;
-    }
-
->>>>>>> 11489827
-    /// @notice Given a tick and a token amount, calculates the amount of token received in exchange
-    /// @param tick Tick value used to calculate the quote
-    /// @param baseAmount Amount of token to be converted
-    /// @param baseToken Address of an ERC20 token contract used as the baseAmount denomination
-    /// @param quoteToken Address of an ERC20 token contract used as the quoteAmount denomination
-    /// @return quoteAmount Amount of quoteToken received for baseAmount of baseToken
-    function getQuoteAtTick(
-        int24 tick,
-        uint128 baseAmount,
-        address baseToken,
-        address quoteToken
-    ) internal pure returns (uint256 quoteAmount) {
-        uint160 sqrtRatioX96 = TickMath.getSqrtRatioAtTick(tick);
-
-        // Calculate quoteAmount with better precision if it doesn't overflow when multiplied by itself
-        if (sqrtRatioX96 <= type(uint128).max) {
-            uint256 ratioX192 = uint256(sqrtRatioX96) * sqrtRatioX96;
-            quoteAmount = baseToken < quoteToken
-                ? FullMath.mulDiv(ratioX192, baseAmount, 1 << 192)
-                : FullMath.mulDiv(1 << 192, baseAmount, ratioX192);
-        } else {
-            uint256 ratioX128 = FullMath.mulDiv(
-                sqrtRatioX96,
-                sqrtRatioX96,
-                1 << 64
-            );
-            quoteAmount = baseToken < quoteToken
-                ? FullMath.mulDiv(ratioX128, baseAmount, 1 << 128)
-                : FullMath.mulDiv(1 << 128, baseAmount, ratioX128);
-        }
-    }
-
-    /// @notice Helper function to calculate transaction execution cost for the beacon
-    /// @param token Address of token to estimate execution cost
-    /// @param amount uint256 amount of token to estimate execution cost
-    /// @param gas current oracle retrieved on chain gas price
-    function calculateExecutionCost(
-        address token,
-        uint256 amount,
-        uint256 gas
-    ) internal pure returns (uint256 executionCost) {}
-
-    /// @notice Helper function to calculate if transaction execution will be profitable for the beacon
-    /// @param token Address of token to estimate execution cost
-    /// @param amount uint256 amount of token to estimate execution cost
-    /// @param gas current oracle retrieved on chain gas price
-    /// @param beaconReward uint256 amount in wei rewarded to the beacon
-    /// @return isProfitable bool indicating profitability of execution
-    function calculateProfitability(
-        address token,
-        uint256 amount,
-        uint256 gas,
-        uint256 beaconReward
-    ) internal pure returns (bool isProfitable) {}
-
-    /// @notice Helper function to calculate beacon and conveyor reward on transaction execution
-    /// @param percentFee uint8 percentage of order size to be taken from user order size
-    /// @param wethValue uint256 total order value in wei at execution price
-    /// @return conveyorReward conveyor reward in terms of wei
-    /// @return beaconReward beacon reward in wei
-    function calculateReward(uint8 percentFee, uint256 wethValue)
-        internal
-        pure
-        returns (uint256 conveyorReward, uint256 beaconReward)
-    {}
-}