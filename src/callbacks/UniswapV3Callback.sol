// SPDX-License-Identifier: BUSL-1.1
pragma solidity =0.8.21;

import "../../lib/interfaces/token/IERC20.sol";

contract UniswapV3Callback {
    ///@notice Uniswap V3 callback function called during a swap on a v3 liqudity pool.
    ///@param amount0Delta - The change in token0 reserves from the swap.
    ///@param amount1Delta - The change in token1 reserves from the swap.
    ///@param data - The data packed into the swap.
    function uniswapV3SwapCallback(int256 amount0Delta, int256 amount1Delta, bytes calldata data) external {
        assembly {
            let tokenIn :=calldataload(data.offset)
            // Start at fmp
            let freeMemoryPointer := mload(0x40)
<<<<<<< HEAD
=======
            let token := calldataload(data.offset)
>>>>>>> f0d8b72d
            mstore(freeMemoryPointer, 0xa9059cbb00000000000000000000000000000000000000000000000000000000)
            mstore(add(freeMemoryPointer, 4), and(caller(), 0xffffffffffffffffffffffffffffffffffffffff)) // Append and mask the "to" argument.
            switch slt(amount0Delta, 0)
            case 0 { mstore(add(freeMemoryPointer, 36), amount0Delta) }
            // Append the "amount" argument. Masking not required as it's a full 32 byte type.
            default { mstore(add(freeMemoryPointer, 36), amount1Delta) } // Append the "amount" argument. Masking not required as it's a full 32 byte type.

            if iszero(
                and(
                    or(and(eq(mload(0), 1), gt(returndatasize(), 31)), iszero(returndatasize())),
                    call(gas(), token, 0, freeMemoryPointer, 68, 0, 32)
                )
            ) {
                // Revert if the call failed.
                revert(0, 0)
            }
        }
    }
}<|MERGE_RESOLUTION|>--- conflicted
+++ resolved
@@ -13,10 +13,7 @@
             let tokenIn :=calldataload(data.offset)
             // Start at fmp
             let freeMemoryPointer := mload(0x40)
-<<<<<<< HEAD
-=======
             let token := calldataload(data.offset)
->>>>>>> f0d8b72d
             mstore(freeMemoryPointer, 0xa9059cbb00000000000000000000000000000000000000000000000000000000)
             mstore(add(freeMemoryPointer, 4), and(caller(), 0xffffffffffffffffffffffffffffffffffffffff)) // Append and mask the "to" argument.
             switch slt(amount0Delta, 0)
