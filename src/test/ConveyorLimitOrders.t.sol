--- conflicted
+++ resolved
@@ -32,7 +32,6 @@
 
     //MAX_UINT for testing
     uint256 constant MAX_UINT = 2**256 - 1;
-
 
     //Factory and router address's
     address _uniV2Address = 0x7a250d5630B4cF539739dF2C5dAcb4c659F2488D;
@@ -60,15 +59,15 @@
         _uniV3FactoryAddress
     ];
     bool[] _isUniV2 = [true, true, false];
+
     function setUp() public {
         cheatCodes = CheatCodes(HEVM_ADDRESS);
-        
+
         conveyorLimitOrders = new ConveyorLimitOrders(
             0x169E633A2D1E6c10dD91238Ba11c4A708dfEF37C,
             0xC02aaA39b223FE8D0A0e5C4F27eAD9083C756Cc2
         );
         conveyorLimitOrders.addDex(_dexFactories, _hexDems, _isUniV2);
-        
     }
 
     //----------------------------TokenToToken Execution Tests-----------------------------------------
@@ -90,7 +89,6 @@
 
     //     orderBatch[0] = order1;
 
-<<<<<<< HEAD
     //     conveyorLimitOrders.executeOrders(orderBatch);
     // }
 
@@ -101,28 +99,6 @@
     //         memory tokenToTokenOrderBatch = newMockTokenToTokenBatchPass();
     //     conveyorLimitOrders.executeOrders(tokenToTokenOrderBatch);
     // }
-=======
-    //----------------------------TokenToWeth Execution Tests-----------------------------------------
-    //Single order TokenToWeth success
-    function testExecuteTokenToWethSingleSuccess() public {
-        cheatCodes.prank(tx.origin);
-        
-        OrderBook.Order memory order1 = newMockOrder(
-            DAI,
-            WETH,
-            18446744073709550,
-            false,
-            6900000000000000000,
-            1
-        );
-
-        OrderBook.Order[] memory orderBatch = new OrderBook.Order[](1);
-
-        orderBatch[0]= order1;
-        
-        conveyorLimitOrders.executeOrders(orderBatch);
-    }
->>>>>>> 50e446ac
 
     //----------------------------TokenToWeth Execution Tests-----------------------------------------
     // //Single order TokenToWeth success
