// SPDX-License-Identifier: UNLICENSED
pragma solidity >=0.8.13;

import "../lib/interfaces/token/IERC20.sol";
// import "../lib/interfaces/uniswap-v2/IUniswapV2Router02.sol";
import "../lib/interfaces/uniswap-v2/IUniswapV2Factory.sol";
import "../lib/interfaces/uniswap-v2/IUniswapV2Pair.sol";
import "../lib/interfaces/uniswap-v3/IUniswapV3Factory.sol";
import "../lib/interfaces/uniswap-v3/IUniswapV3Pool.sol";
import "../lib/libraries/ConveyorMath.sol";
import "./OrderBook.sol";
import "./test/utils/Console.sol";
import "../lib/libraries/Uniswap/FullMath.sol";
import "../lib/libraries/Uniswap/TickMath.sol";

contract OrderRouter {
    //----------------------Constructor------------------------------------//
    
    //----------------------Errors------------------------------------//
    error InsufficientOutputAmount();

    //----------------------Structs------------------------------------//

    /// @notice Struct to store important Dex specifications
    struct Dex {
        address factoryAddress;
        bytes32 initBytecode;
        bool isUniV2;
    }

    //----------------------State Structures------------------------------------//

    /// @notice Array of dex structures to be used throughout the contract for pair spot price calculations
    Dex[] public dexes;

    //----------------------Functions------------------------------------//

    /// @notice Helper function to calculate the logistic mapping output on a USDC input quantity for fee % calculation
    /// @dev calculation assumes 64x64 fixed point in128 representation for all values
    /// @param amountIn uint128 USDC amount in 64x64 fixed point to calculate the fee % of
    /// @return Out64x64 int128 Fee percent
    function calculateFee(uint128 amountIn)
        internal
        pure
        returns (uint128 Out64x64)
    {
        require(
            !(amountIn << 64 > 0xfffffffffffffffffffffffffff),
            "Overflow Error"
        );
        uint128 iamountIn = amountIn << 64;
        uint128 numerator = 16602069666338597000; //.9 sccale := 1e19 ==> 64x64 fixed representation
        uint128 denominator = (23058430092136940000 +
            ConveyorMath.exp(ConveyorMath.div64x64(iamountIn, 75000 << 64)));
        uint128 rationalFraction = ConveyorMath.div64x64(
            numerator,
            denominator
        );
        Out64x64 = (rationalFraction + 1844674407370955300) / 10**2;
    }

    /// @notice Helper function to calculate beacon and conveyor reward on transaction execution
    /// @param percentFee uint8 percentage of order size to be taken from user order size
    /// @param wethValue uint256 total order value in wei at execution price
    /// @return conveyorReward conveyor reward in terms of wei
    /// @return beaconReward beacon reward in wei
    function calculateReward(uint128 percentFee, uint128 wethValue)
        internal
        pure
        returns (uint128 conveyorReward, uint128 beaconReward)
    {
        uint128 conveyorPercent = (percentFee +
            ConveyorMath.div64x64(
                92233720368547760 - percentFee,
                uint128(2) << 64
            ) +
            uint128(18446744073709550)) * 10**2;
        uint128 beaconPercent = (uint128(1) << 64) - conveyorPercent;

        conveyorReward = ConveyorMath.mul64x64(
            ConveyorMath.mul64x64(percentFee, wethValue),
            conveyorPercent
        );
        beaconReward = ConveyorMath.mul64x64(
            ConveyorMath.mul64x64(percentFee, wethValue),
            beaconPercent
        );

        return (conveyorReward, beaconReward);
    }

    /// @notice Helper function to check if min credits needed for order placement are satisfied
    /// @param orderGroup := array of order's to be placed
    /// @param gasPrice uint256 in gwei
    /// @return bool := boolean value indicating whether gas credit's provide coverage over all orders in the orderGroup
    function hasMinGasCredits(
        OrderBook.Order[] calldata orderGroup,
        uint256 gasPrice
    ) internal pure returns (bool) {
        /// Todo iterate through each order in orderGroup, check if gas credits is satisfied for each order
    }

    /// @notice Helper function to calculate min gas credit quantity for singular order
    /// @param order Order struct to be checked for minimum gas credits
    /// @param gasPrice uint256 in gwei
    /// @return minCredits uint256 minimum gas credits required represented in wei
    function calculateMinGasCredits(
        OrderBook.Order calldata order,
        uint256 gasPrice
    ) internal pure returns (uint256) {
        /// Todo determine the execution cost based on gasPrice, and return minimum gasCredits required in wei for order placement
    }

    /// @notice Helper function to calculate the max beacon reward for a group of order's
    /// @param reserve0SnapShot uint256 snapShotSpot of the lowest execution spot price of the whole batch
    /// @param reserve1SnapShot uint256 snapShotSpot of the lowest execution spot price of the whole batch
    /// @param reserve0 uint256 reserve0 of lp at execution time
    /// @param reserve1 uint256 reserve1 of lp at execution time
    /// @param fee uint256 lp fee
    /// @return maxReward uint256 maximum safe beacon reward to protect against flash loan price manipulation in the lp
    function calculateMaxBeaconReward(
        uint128 reserve0SnapShot,
        uint128 reserve1SnapShot,
        uint128 reserve0,
        uint128 reserve1,
        uint128 fee
    ) public pure returns (uint128) {
        unchecked {
            uint128 maxReward = ConveyorMath.mul64x64(
                fee,
                uint128(
                    calculateAlphaX(
                        reserve0SnapShot,
                        reserve1SnapShot,
                        reserve0,
                        reserve1
                    ) >> 64
                )
            );
            require(maxReward <= 0xFFFFFFFFFFFFFFFFFFFFFFFFFFFFFFFF);
            return maxReward;
        }
    }

    /// @notice Helper function to calculate the input amount needed to manipulate the spot price of the pool from snapShot to executionPrice
    /// @param reserve0SnapShot snapShot of reserve0 at snapShot time
    /// @param reserve1SnapShot snapShot of reserve1 at snapShot time
    /// @param reserve0Execution snapShot of reserve0 at snapShot time
    /// @param reserve1Execution snapShot of reserve1 at snapShot time
    /// @return alphaX alphaX amount to manipulate the spot price of the respective lp to execution trigger
    function calculateAlphaX(
        uint128 reserve0SnapShot,
        uint128 reserve1SnapShot,
        uint128 reserve0Execution,
        uint128 reserve1Execution
<<<<<<< HEAD

    ) public pure returns (uint256 alphaX) {
=======
    ) internal pure returns (uint256 alphaX) {
>>>>>>> 61679195

        //Store execution spot price in int128 executionSpot
        uint128 executionSpot = ConveyorMath.div64x64(
            reserve0Execution,
            reserve1Execution
        );

        //Store snapshot spot price in int128 snapshotSpot
        uint128 snapShotSpot = ConveyorMath.div64x64(
            reserve0SnapShot,
            reserve1SnapShot
        );

        //Store difference proportional difference between executionSpot and snapShotSpot in int128 delta
        uint128 delta = uint128(
            ConveyorMath.abs(
                int128(ConveyorMath.div64x64(executionSpot, snapShotSpot)) -
                    (1 << 64)
            )
        );

        //Store k=reserve0SnapShot*reserve1SnapShot in int256 k
        uint256 k = uint256(
            ConveyorMath.mul64x64(reserve0SnapShot, reserve1SnapShot)
        ) << 64;

        //Store sqrt k in sqrtK int128
        uint128 sqrtK = ConveyorMath.sqrtu(k);

        //Store sqrt of reserve0SnapShot in sqrtReserve0Snap
        uint128 sqrtReserve0Snap = ConveyorMath.sqrtu(
            uint256(reserve0SnapShot) << 64
        );

        //sqrtNumPartial := sqrt(delta*r_y+r_y)
        uint128 sqrtNumPartial = ConveyorMath.sqrtu(
            uint256(
                ConveyorMath.mul64x64(delta, reserve1SnapShot) +
                    reserve1SnapShot
            ) << 64
        );

        //Full numerator in numerator uint256 of alphaX fraction ==> sqrt(k)*sqrt(r_x)*sqrt(delta*r_y+r_y)-k
        uint256 numerator = (uint256(
            ConveyorMath.mul64x64(
                ConveyorMath.mul64x64(sqrtK, sqrtReserve0Snap),
                sqrtNumPartial
            )
        ) << 64) - k;

        alphaX = ConveyorMath.div128x128(
            numerator,
            (uint256(reserve1SnapShot) << 64)
        );
    }

    //------------------------Admin Functions----------------------------

    //TODO: add onlyOwner
    /// @notice Add Dex struct to dexes array from arr _factory, and arr _hexDem
    /// @param _factory address[] dex factory address's to add
    /// @param _hexDem Factory address create2 deployment bytecode array
    /// @param isUniV2 Array of bool's indicating uniV2 status
    function addDex(
        address[] memory _factory,
        bytes32[] memory _hexDem,
        bool[] memory isUniV2
    ) public {
        require(
            (_factory.length == _hexDem.length &&
                _hexDem.length == isUniV2.length),
            "Invalid input, Arr length mismatch"
        );
        for (uint256 i = 0; i < _factory.length; i++) {
            Dex memory d = Dex(_factory[i], _hexDem[i], isUniV2[i]);
            dexes.push(d);
        }
    }

    function _swapV2(
        address _tokenIn,
        address _tokenOut,
        address _lp,
        uint256 _amountIn,
        uint256 _amountOutMin
    ) internal returns (uint256) {
        /// transfer the tokens to the lp
        IERC20(_tokenIn).transferFrom(msg.sender, _lp, _amountIn);

        //Sort the tokens
        (address token0, ) = sortTokens(_tokenIn, _tokenOut);

        //Initialize the amount out depending on the token order
        (uint256 amount0Out, uint256 amount1Out) = _tokenIn == token0
            ? (uint256(0), _amountOutMin)
            : (_amountOutMin, uint256(0));

        ///@notice get the balance before
        uint256 balanceBefore = IERC20(_tokenOut).balanceOf(address(this));

        /// @notice Swap tokens for wrapped native tokens (nato).
        IUniswapV2Pair(_lp).swap(
            amount0Out,
            amount1Out,
            address(this),
            new bytes(0)
        );

        ///@notice calculate the amount recieved
        uint256 amountRecieved = IERC20(_tokenOut).balanceOf(address(this)) -
            balanceBefore;

        ///@notice if the amount recieved is less than the amount out min, revert
        if (amountRecieved >= _amountOutMin) {
            revert InsufficientOutputAmount();
        }

        return amountRecieved;
    }

    function _swapV3() internal {}

    /// @notice Helper function to get Uniswap V2 spot price of pair token1/token2
    /// @param token0 bytes32 address of token1
    /// @param token1 bytes32 address of token2
    /// @param _factory bytes32 contract factory address
    /// @param _initBytecode bytes32 initialization bytecode for dex pair
    /// @return spotPrice uint112 current reserve calculated spot price on dex pair
    function calculateV2SpotPrice(
        address token0,
        address token1,
        address _factory,
        bytes32 _initBytecode
    ) internal view returns (uint256 spotPrice) {
        require(token0 != token1, "Invalid Token Pair, IDENTICAL Address's");
        (address tok0, address tok1) = sortTokens(token0, token1);
        //Return Uniswap V2 Pair address
        address pairAddress = address(
            uint160(
                uint256(
                    keccak256(
                        abi.encodePacked(
                            hex"ff",
                            _factory,
                            keccak256(abi.encodePacked(tok0, tok1)),
                            _initBytecode
                        )
                    )
                )
            )
        );

        require(pairAddress != address(0), "Invalid token pair");

        if (!(IUniswapV2Factory(_factory).getPair(tok0, tok1) == pairAddress)) {
            console.logString("Factory Address");
            console.log(IUniswapV2Factory(_factory).getPair(tok0, tok1));
            return 0;
        }

        //Set reserve0, reserve1 to current LP reserves
        (uint112 reserve0, uint112 reserve1, ) = IUniswapV2Pair(pairAddress)
            .getReserves();

        //Get target decimals for token0 & token1
        uint8 token0Decimals = getTargetDecimals(tok0);
        uint8 token1Decimals = getTargetDecimals(tok1);

        //Set common based reserve values
        (uint256 commonReserve0, uint256 commonReserve1) = convertToCommonBase(
            reserve0,
            token0Decimals,
            reserve1,
            token1Decimals
        );

        // Left shift commonReserve0 9 digits i.e. commonReserve0 = commonReserve0 * 2 ** 9
        spotPrice = ((commonReserve0 << 9) / commonReserve1);
    }

    /// @notice Helper function to get Uniswap V2 spot price of pair token1/token2
    /// @param token0 bytes32 address of token1
    /// @param token1 bytes32 address of token2
    /// @return amountOut spot price of token1 with respect to token2 i.e reserve1/reserve2
    function calculateV3SpotPrice(
        address token0,
        address token1,
        uint112 amountIn,
        uint24 FEE,
        address _factory
    ) internal view returns (uint256) {
        //tickSeconds array defines our tick interval of observation over the lp
        uint32[] memory tickSeconds = new uint32[](2);
        //int32 version of tickSecond padding in tick range
        int32 tickSecondInt = int32(1);
        //Populate tickSeconds array current block to tickSecond behind current block for tick range
        tickSeconds[0] = 1;
        tickSeconds[1] = 0;

        //Pool address for token pair
        address pool = IUniswapV3Factory(_factory).getPool(token0, token1, FEE);

        if (pool == address(0)) {
            return 0;
        }
        //Start observation over lp in prespecified tick range
        (int56[] memory tickCumulatives, ) = IUniswapV3Pool(pool).observe(
            tickSeconds
        );

        //Spot price of tickSeconds ago - spot price of current block
        int56 tickCumulativesDelta = tickCumulatives[1] - tickCumulatives[0];

        // int56 / uint32 = int24
        int24 tick = int24(tickCumulativesDelta / (tickSecondInt));

        //so if tickCumulativeDelta < 0 and division has remainder, then rounddown
        if (
            tickCumulativesDelta < 0 &&
            (tickCumulativesDelta % tickSecondInt != 0)
        ) {
            tick--;
        }
        //amountOut = tick range spot over specified tick interval
        uint256 amountOut = getQuoteAtTick(tick, amountIn, token0, token1);

        return amountOut << 9;
    }

    /// @notice Helper function to get Mean spot price over multiple LP spot prices
    /// @param token0 bytes32 address of token1
    /// @param token1 bytes32 address of token2
    /// @param tickSecond uint32 tick seconds to calculate v3 price average over
    /// @param FEE LP token pair fee
    /// @return meanSpotPrice uint112 mean spot price over all dex's specified in input parameters
    function calculateMeanSpotPrice(
        address token0,
        address token1,
        uint32 tickSecond,
        uint24 FEE
    ) internal view returns (uint256) {
        //Initialize meanSpotPrice to 0
        uint256 meanSpotPrice = 0;
        uint8 incrementor = 0;
        //Target base amount in value
        uint112 amountIn = getTargetAmountIn(token0, token1);

        //Iterate through Dex's in dexes check if isUniV2 and accumulate spot price to meanSpotPrice
        for (uint256 i = 0; i < dexes.length; ++i) {
            if (dexes[i].isUniV2) {
                //Right shift spot price 9 decimals and add to meanSpotPrice
                uint256 spotPrice = calculateV2SpotPrice(
                    token0,
                    token1,
                    dexes[i].factoryAddress,
                    dexes[i].initBytecode
                );
                meanSpotPrice += spotPrice;

                incrementor += (spotPrice == 0) ? 0 : 1;
            } else {
                uint256 spotPrice = calculateV3SpotPrice(
                    token0,
                    token1,
                    amountIn,
                    FEE,
                    dexes[i].factoryAddress
                );
                meanSpotPrice += (spotPrice);
                incrementor += (spotPrice == 0) ? 0 : 1;
            }
        }

        return meanSpotPrice / incrementor;
    }

    /// @notice Helper to get amountIn amount for token pair
    function getTargetAmountIn(address token0, address token1)
        internal
        view
        returns (uint112 amountIn)
    {
        //Get target decimals for token0, token1
        uint8 token0Target = getTargetDecimals(token0);
        uint8 token1Target = getTargetDecimals(token1);

        //target decimal := the difference in decimal targets between tokens
        uint8 targetDec = (token0Target < token1Target)
            ? (token1Target - token0Target)
            : (token0Target - token1Target);

        //Set amountIn to correct target decimals
        amountIn = uint112(10**(targetDec));
    }

    /// @notice Helper function to change the base decimal value of token0 & token1 to the same target decimal value
    /// target decimal value for both token decimals to match will be max(token0Decimals, token1Decimals)
    /// @param reserve0 uint256 token1 value
    /// @param token0Decimals Decimals of token0
    /// @param reserve1 uint256 token2 value
    /// @param token1Decimals Decimals of token1
    function convertToCommonBase(
        uint256 reserve0,
        uint8 token0Decimals,
        uint256 reserve1,
        uint8 token1Decimals
    ) internal pure returns (uint256, uint256) {
        /// @dev Conditionally change the decimal to target := max(decimal0, decimal1)
        /// return tuple of modified reserve values in matching decimals
        if (token0Decimals > token1Decimals) {
            return (
                reserve0,
                reserve1 * (10**(token0Decimals - token1Decimals))
            );
        } else {
            return (
                reserve0 * (10**(token1Decimals - token0Decimals)),
                reserve1
            );
        }
    }

    /// @notice Helper function to get target decimals of ERC20 token
    /// @param token address of token to get target decimals
    /// @return targetDecimals uint8 target decimals of token
    function getTargetDecimals(address token)
        internal
        view
        returns (uint8 targetDecimals)
    {
        return IERC20(token).decimals();
    }

    /// @notice Helper function to return sorted token addresses
    function sortTokens(address tokenA, address tokenB)
        internal
        pure
        returns (address token0, address token1)
    {
        require(tokenA != tokenB, "UniswapV2Library: IDENTICAL_ADDRESSES");
        (token0, token1) = tokenA < tokenB
            ? (tokenA, tokenB)
            : (tokenB, tokenA);
        require(token0 != address(0), "UniswapV2Library: ZERO_ADDRESS");
    }

    /// @notice Helper function to get Min spot price over multiple LP spot prices
    /// @param token0 bytes32 address of token1
    /// @param token1 bytes32 address of token2
    /// @param tickSecond uint32 tick seconds to calculate v3 price average over
    /// @param FEE LP token pair fee
    /// @return meanSpotPrice uint112 mean spot price over all dex's specified in input parameters
    function calculateMinSpotPrice(
        address token0,
        address token1,
        uint32 tickSecond,
        uint24 FEE
    ) internal view returns (uint256) {
        //Initialize meanSpotPrice to 0
        uint256 minSpotPrice = 0xffffffffffffffffffffffffffffffffffffffffffffffffffffffffffffffff;

        //Target base amount in value
        uint112 amountIn = getTargetAmountIn(token0, token1);

        //Iterate through Dex's in dexes check if isUniV2 and accumulate spot price to minSpotPrice
        for (uint256 i = 0; i < dexes.length; ++i) {
            if (dexes[i].isUniV2) {
                //Right shift spot price 9 decimals and add to meanSpotPrice
                uint256 spotPrice = calculateV2SpotPrice(
                    token0,
                    token1,
                    dexes[i].factoryAddress,
                    dexes[i].initBytecode
                );
                minSpotPrice = (spotPrice < minSpotPrice && spotPrice != 0)
                    ? spotPrice
                    : minSpotPrice;
            } else {
                uint256 spotPrice = calculateV3SpotPrice(
                    token0,
                    token1,
                    amountIn,
                    FEE,
                    dexes[i].factoryAddress
                );
                minSpotPrice = (spotPrice < minSpotPrice && spotPrice != 0)
                    ? spotPrice
                    : minSpotPrice;
            }
        }

        assert(
            minSpotPrice !=
                0xffffffffffffffffffffffffffffffffffffffffffffffffffffffffffffffff
        );
        return minSpotPrice;
    }

    /// @notice Given a tick and a token amount, calculates the amount of token received in exchange
    /// @param tick Tick value used to calculate the quote
    /// @param baseAmount Amount of token to be converted
    /// @param baseToken Address of an ERC20 token contract used as the baseAmount denomination
    /// @param quoteToken Address of an ERC20 token contract used as the quoteAmount denomination
    /// @return quoteAmount Amount of quoteToken received for baseAmount of baseToken
    function getQuoteAtTick(
        int24 tick,
        uint128 baseAmount,
        address baseToken,
        address quoteToken
    ) internal pure returns (uint256 quoteAmount) {
        uint160 sqrtRatioX96 = TickMath.getSqrtRatioAtTick(tick);

        // Calculate quoteAmount with better precision if it doesn't overflow when multiplied by itself
        if (sqrtRatioX96 <= type(uint128).max) {
            uint256 ratioX192 = uint256(sqrtRatioX96) * sqrtRatioX96;
            quoteAmount = baseToken < quoteToken
                ? FullMath.mulDiv(ratioX192, baseAmount, 1 << 192)
                : FullMath.mulDiv(1 << 192, baseAmount, ratioX192);
        } else {
            uint256 ratioX128 = FullMath.mulDiv(
                sqrtRatioX96,
                sqrtRatioX96,
                1 << 64
            );
            quoteAmount = baseToken < quoteToken
                ? FullMath.mulDiv(ratioX128, baseAmount, 1 << 128)
                : FullMath.mulDiv(1 << 128, baseAmount, ratioX128);
        }
    }

    /// @notice Helper function to calculate transaction execution cost for the beacon
    /// @param token Address of token to estimate execution cost
    /// @param amount uint256 amount of token to estimate execution cost
    /// @param gas current oracle retrieved on chain gas price
    function calculateExecutionCost(
        address token,
        uint256 amount,
        uint256 gas
    ) internal pure returns (uint256 executionCost) {}

    /// @notice Helper function to calculate if transaction execution will be profitable for the beacon
    /// @param token Address of token to estimate execution cost
    /// @param amount uint256 amount of token to estimate execution cost
    /// @param gas current oracle retrieved on chain gas price
    /// @param beaconReward uint256 amount in wei rewarded to the beacon
    /// @return isProfitable bool indicating profitability of execution
    function calculateProfitability(
        address token,
        uint256 amount,
        uint256 gas,
        uint256 beaconReward
    ) internal pure returns (bool isProfitable) {}

    /// @notice Helper function to calculate beacon and conveyor reward on transaction execution
    /// @param percentFee uint8 percentage of order size to be taken from user order size
    /// @param wethValue uint256 total order value in wei at execution price
    /// @return conveyorReward conveyor reward in terms of wei
    /// @return beaconReward beacon reward in wei
    function calculateReward(uint8 percentFee, uint256 wethValue)
        internal
        pure
        returns (uint256 conveyorReward, uint256 beaconReward)
    {}
}<|MERGE_RESOLUTION|>--- conflicted
+++ resolved
@@ -153,12 +153,9 @@
         uint128 reserve1SnapShot,
         uint128 reserve0Execution,
         uint128 reserve1Execution
-<<<<<<< HEAD
-
-    ) public pure returns (uint256 alphaX) {
-=======
+
     ) internal pure returns (uint256 alphaX) {
->>>>>>> 61679195
+
 
         //Store execution spot price in int128 executionSpot
         uint128 executionSpot = ConveyorMath.div64x64(
