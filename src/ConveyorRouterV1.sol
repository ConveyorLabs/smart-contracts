// SPDX-License-Identifier: BUSL-1.1
pragma solidity =0.8.21;

import "./ConveyorErrors.sol";
import {IERC20} from "../lib/interfaces/token/IERC20.sol";
import {SafeERC20} from "../lib/libraries/token/SafeERC20.sol";
import {ConveyorMath} from "./lib/ConveyorMath.sol";
import {ConveyorSwapCallbacks} from "./callbacks/ConveyorSwapCallbacks.sol";
import {IConveyorRouterV1} from "./interfaces/IConveyorRouterV1.sol";

interface IConveyorMulticall {
    function executeMulticall(
        ConveyorRouterV1.SwapAggregatorMulticall calldata multicall
    ) external;
}

/// @title ConveyorRouterV1
/// @author 0xKitsune, 0xOsiris, Conveyor Labs
/// @notice Multicall contract for token Swaps.
contract ConveyorRouterV1 is IConveyorRouterV1 {
    using SafeERC20 for IERC20;

    address public CONVEYOR_MULTICALL;
    address public immutable WETH;

    address owner;
    address tempOwner;

    uint128 private constant AFFILIATE_PERCENT = 5534023222112865000;
    uint128 private constant REFERRAL_PERCENT = 5534023222112865000;

    /**
     * @notice Event that is emitted when ETH is withdrawn from the contract
     *
     */
    event Withdraw(address indexed receiver, uint256 amount);

    ///@notice Modifier function to only allow the owner of the contract to call specific functions
    ///@dev Functions with onlyOwner: withdraw
    modifier onlyOwner() {
        if (msg.sender != owner) {
            revert MsgSenderIsNotOwner();
        }

        _;
    }

    ///@notice Mapping from uint16 to affiliate address.
    mapping(uint16 => address) public affiliates;
    ///@notice Mapping from uint16 to referrer address.
    mapping(uint16 => address) public referrers;

    ///@notice Mapping from affiliate address to affiliate index.
    mapping(address => uint16) public affiliateIndex;
    ///@notice Mapping from referrer address to referrer index.
    mapping(address => uint16) public referrerIndex;

    ///@notice Current Nonce for affiliate addresses.
    uint16 public affiliateNonce;
    ///@notice Current Nonce for referrer addresses.
    uint16 public referrerNonce;

    ///@dev Deploys the ConveyorMulticall contract.
    ///@param _weth Address of Wrapped Native Asset.
    constructor(address _weth) payable {
        require(_weth != address(0), "WETH address is zero");
        CONVEYOR_MULTICALL = address(new ConveyorMulticall());
        WETH = _weth;
        owner = tx.origin;
    }

    ///@notice Struct for token to token swap data.
    struct TokenToTokenSwapData {
        address tokenIn;
        address tokenOut;
        uint112 amountIn;
        uint112 amountOutMin;
        uint16 affiliate;
        uint16 referrer;
    }

    ///@notice Struct for token to ETH swap data.
    struct TokenToEthSwapData {
        address tokenIn;
        uint112 amountIn;
        uint112 amountOutMin;
        uint16 affiliate;
        uint16 referrer;
    }

    ///@notice Struct for ETH to token swap data.
    struct EthToTokenSwapData {
        address tokenOut;
        uint112 amountOutMin;
        uint112 protocolFee;
        uint16 affiliate;
        uint16 referrer;
    }

    /// @notice Gas optimized Multicall struct
    struct SwapAggregatorMulticall {
        address tokenInDestination;
        Call[] calls;
    }

    /// @notice Call struct for token Swaps.
    /// @param target Address to call.
    /// @param callData Data to call.
    struct Call {
        address target;
        bytes callData;
    }

    /// @notice Swap tokens for tokens.
    /// @param swapData The swap data for the transaction.
    /// @param genericMulticall Multicall to be executed.
    function swapExactTokenForToken(
        TokenToTokenSwapData calldata swapData,
        SwapAggregatorMulticall calldata genericMulticall
    ) public payable {
        ///@notice Transfer tokenIn from msg.sender to tokenInDestination address.
<<<<<<< HEAD
        IERC20(swapData.tokenIn).safeTransferFrom(msg.sender, genericMulticall.tokenInDestination, swapData.amountIn);
=======
        IERC20(swapData.tokenIn).safeTransferFrom(
            msg.sender,
            genericMulticall.tokenInDestination,
            swapData.amountIn
        );
>>>>>>> b464ce1b

        ///@notice Get tokenOut balance of msg.sender.
        uint256 balanceBefore = IERC20(swapData.tokenOut).balanceOf(msg.sender);
        ///@notice Calculate tokenOut amount required.
        uint256 tokenOutAmountRequired = balanceBefore + swapData.amountOutMin;

        ///@notice Execute Multicall.
        IConveyorMulticall(CONVEYOR_MULTICALL).executeMulticall(
            genericMulticall
        );

        uint256 balanceAfter = IERC20(swapData.tokenOut).balanceOf(msg.sender);
        ///@notice Check if tokenOut balance of msg.sender is sufficient.
        if (balanceAfter < tokenOutAmountRequired) {
            revert InsufficientOutputAmount(
                tokenOutAmountRequired - balanceAfter,
                swapData.amountOutMin
            );
        }
        if (swapData.affiliate & 0x1 != 0x0) {
            address affiliate = affiliates[swapData.affiliate >> 0x1];
            if (affiliate == address(0)) {
                revert AffiliateDoesNotExist();
            }
            _safeTransferETH(
                affiliate,
                ConveyorMath.mul64U(AFFILIATE_PERCENT, msg.value)
            );
        }
        ///@dev First bit of referrer is used to check if referrer exists
        if (swapData.referrer & 0x1 != 0x0) {
            address referrer = referrers[swapData.referrer >> 0x1];
            if (referrer == address(0)) {
                revert ReferrerDoesNotExist();
            }
            _safeTransferETH(
                referrer,
                ConveyorMath.mul64U(REFERRAL_PERCENT, msg.value)
            );
        }
    }

    /// @notice Swap ETH for tokens.
    /// @param swapData The swap data for the transaction.
    /// @param swapAggregatorMulticall Multicall to be executed.
    function swapExactEthForToken(
        EthToTokenSwapData calldata swapData,
        SwapAggregatorMulticall calldata swapAggregatorMulticall
    ) public payable {
        if (swapData.protocolFee > msg.value) {
            revert InsufficientMsgValue();
        }

        ///@notice Cache the amountIn to save gas.
        uint256 amountIn = msg.value - swapData.protocolFee;

        ///@notice Deposit the msg.value-protocolFee into WETH.
        _depositEth(amountIn, WETH);

        ///@notice Transfer WETH from WETH to tokenInDestination address.
        IERC20(WETH).transfer(
            swapAggregatorMulticall.tokenInDestination,
            amountIn
        );

        ///@notice Get tokenOut balance of msg.sender.
        uint256 balanceBefore = IERC20(swapData.tokenOut).balanceOf(msg.sender);

        ///@notice Calculate tokenOut amount required.
        uint256 tokenOutAmountRequired = balanceBefore + swapData.amountOutMin;

        ///@notice Execute Multicall.
        IConveyorMulticall(CONVEYOR_MULTICALL).executeMulticall(
            swapAggregatorMulticall
        );

        ///@notice Get tokenOut balance of msg.sender after multicall execution.
        uint256 balanceAfter = IERC20(swapData.tokenOut).balanceOf(msg.sender);

        ///@notice Revert if tokenOut balance of msg.sender is insufficient.
        if (balanceAfter < tokenOutAmountRequired) {
            revert InsufficientOutputAmount(
                tokenOutAmountRequired - balanceAfter,
                swapData.amountOutMin
            );
        }
        if (swapData.affiliate & 0x1 != 0x0) {
            address affiliate = affiliates[swapData.affiliate >> 0x1];
            if (affiliate == address(0)) {
                revert AffiliateDoesNotExist();
            }
            _safeTransferETH(
                affiliate,
                ConveyorMath.mul64U(AFFILIATE_PERCENT, swapData.protocolFee)
            );
        }
        ///@dev First bit of referrer is used to check if referrer exists
        if (swapData.referrer & 0x1 != 0x0) {
            address referrer = referrers[swapData.referrer >> 0x1];
            if (referrer == address(0)) {
                revert ReferrerDoesNotExist();
            }
            _safeTransferETH(
                referrer,
                ConveyorMath.mul64U(REFERRAL_PERCENT, swapData.protocolFee)
            );
        }
    }

    /// @notice Swap tokens for ETH.
    /// @param swapData The swap data for the transaction.
    /// @param swapAggregatorMulticall Multicall to be executed.
    function swapExactTokenForEth(
        TokenToEthSwapData calldata swapData,
        SwapAggregatorMulticall calldata swapAggregatorMulticall
    ) public payable {
        ///@dev Ignore if the tokenInDestination is address(0).
        if (swapAggregatorMulticall.tokenInDestination != address(0)) {
            ///@notice Transfer tokenIn from msg.sender to tokenInDestination address.
            IERC20(swapData.tokenIn).safeTransferFrom(
<<<<<<< HEAD
                msg.sender, swapAggregatorMulticall.tokenInDestination, swapData.amountIn
=======
                msg.sender,
                swapAggregatorMulticall.tokenInDestination,
                swapData.amountIn
>>>>>>> b464ce1b
            );
        }
        ///@notice Get ETH balance of msg.sender.
        uint256 balanceBefore = msg.sender.balance;

        ///@notice Calculate amountOutRequired.
        uint256 amountOutRequired = balanceBefore + swapData.amountOutMin;

        ///@notice Execute Multicall.
        IConveyorMulticall(CONVEYOR_MULTICALL).executeMulticall(
            swapAggregatorMulticall
        );

        ///@notice Get WETH balance of this contract.
        uint256 balanceWeth = IERC20(WETH).balanceOf(address(this));

        ///@notice Withdraw WETH from this contract.
        _withdrawEth(balanceWeth, WETH);

        ///@notice Transfer ETH to msg.sender.
        _safeTransferETH(msg.sender, balanceWeth);

        ///@notice Revert if Eth balance of the caller is insufficient.
        if (msg.sender.balance < amountOutRequired) {
            revert InsufficientOutputAmount(
                amountOutRequired - msg.sender.balance,
                swapData.amountOutMin
            );
        }
        if (swapData.affiliate & 0x1 != 0x0) {
            address affiliate = affiliates[swapData.affiliate >> 0x1];
            if (affiliate == address(0)) {
                revert AffiliateDoesNotExist();
            }
            _safeTransferETH(
                affiliate,
                ConveyorMath.mul64U(AFFILIATE_PERCENT, msg.value)
            );
        }
        ///@dev First bit of referrer is used to check if referrer exists
        if (swapData.referrer & 0x1 != 0x0) {
            address referrer = referrers[swapData.referrer >> 0x1];
            if (referrer == address(0)) {
                revert ReferrerDoesNotExist();
            }
            _safeTransferETH(
                referrer,
                ConveyorMath.mul64U(REFERRAL_PERCENT, msg.value)
            );
        }
    }

    /// @notice Quotes the amount of gas used for a optimized token to token swap.
    /// @dev This function should be used off chain through a static call.
    function quoteSwapExactTokenForToken(
        TokenToTokenSwapData calldata swapData,
        SwapAggregatorMulticall calldata swapAggregatorMulticall
    ) external payable returns (uint256 gasConsumed) {
        uint256 gasBefore;
        assembly {
            gasBefore := gas()
        }
        swapExactTokenForToken(swapData, swapAggregatorMulticall);
        assembly {
            gasConsumed := sub(gasBefore, gas())
        }
    }

    /// @notice Quotes the amount of gas used for a ETH to token swap.
    /// @dev This function should be used off chain through a static call.
    function quoteSwapExactEthForToken(
        EthToTokenSwapData calldata swapData,
        SwapAggregatorMulticall calldata swapAggregatorMulticall
    ) external payable returns (uint256 gasConsumed) {
        uint256 gasBefore;
        assembly {
            gasBefore := gas()
        }
        swapExactEthForToken(swapData, swapAggregatorMulticall);
        assembly {
            gasConsumed := sub(gasBefore, gas())
        }
    }

    /// @notice Quotes the amount of gas used for a token to ETH swap.
    /// @dev This function should be used off chain through a static call.
    function quoteSwapExactTokenForEth(
        TokenToEthSwapData calldata swapData,
        SwapAggregatorMulticall calldata swapAggregatorMulticall
    ) external payable returns (uint256 gasConsumed) {
        uint256 gasBefore;
        assembly {
            gasBefore := gas()
        }

        swapExactTokenForEth(swapData, swapAggregatorMulticall);
        assembly {
            gasConsumed := sub(gasBefore, gas())
        }
    }

    ///@notice Helper function to transfer ETH.
    function _safeTransferETH(address to, uint256 amount) internal {
        bool success;
        /// @solidity memory-safe-assembly
        assembly {
            // Transfer the ETH and store if it succeeded or not.
            success := call(gas(), to, amount, 0, 0, 0, 0)
        }

        if (!success) {
            revert ETHTransferFailed();
        }
    }

    /// @notice Helper function to Withdraw ETH from WETH.
    function _withdrawEth(uint256 amount, address weth) internal {
        /// @solidity memory-safe-assembly
        assembly {
            mstore(
                0x0,
                shl(224, 0x2e1a7d4d) /* keccak256("withdraw(uint256)") */
            )
            mstore(4, amount)
            if iszero(
                call(
                    gas() /* gas */,
                    weth /* to */,
                    0 /* value */,
                    0 /* in */,
                    68 /* in size */,
                    0 /* out */,
                    0 /* out size */
                )
            ) {
                revert("Native Token Withdraw failed", amount)
            }
        }
    }

    /// @notice Helper function to Deposit ETH into WETH.
    function _depositEth(uint256 amount, address weth) internal {
        /// @solidity memory-safe-assembly
        assembly {
            mstore(0x0, shl(224, 0xd0e30db0)) /* keccak256("deposit()") */
            if iszero(
                call(
                    gas() /* gas */,
                    weth /* to */,
                    amount /* value */,
                    0 /* in */,
                    0 /* in size */,
                    0 /* out */,
                    0 /* out size */
                )
            ) {
                revert("Native token deposit failed", amount)
            }
        }
    }

    /// @notice Withdraw ETH from this contract.
    function withdraw() external onlyOwner {
        _safeTransferETH(msg.sender, address(this).balance);
        emit Withdraw(msg.sender, address(this).balance);
    }

    ///@notice Function to confirm ownership transfer of the contract.
    function confirmTransferOwnership() external {
        if (msg.sender != tempOwner) {
            revert UnauthorizedCaller();
        }

        ///@notice Cleanup tempOwner storage.
        tempOwner = address(0);
        owner = msg.sender;
    }

    ///@notice Function to transfer ownership of the contract.
    function transferOwnership(address newOwner) external onlyOwner {
        if (newOwner == address(0)) {
            revert InvalidAddress();
        }

        tempOwner = newOwner;
    }

    ///@notice Function to upgrade the ConveyorMulticall contract.
    function upgradeMulticall(
        bytes memory bytecode,
        bytes32 salt
    ) external payable onlyOwner returns (address) {
        assembly {
            let addr := create2(
                callvalue(),
                add(bytecode, 0x20),
                mload(bytecode),
                salt
            )

            if iszero(extcodesize(addr)) {
                revert(0, 0)
            }

            sstore(CONVEYOR_MULTICALL.slot, addr)
        }

        return CONVEYOR_MULTICALL;
    }

    ///@notice Function to set affiliate address.
    function initializeAffiliate(address affiliateAddress) external onlyOwner {
        uint16 tempAffiliateNonce = affiliateNonce;
        affiliates[tempAffiliateNonce] = affiliateAddress;
        affiliateIndex[affiliateAddress] = tempAffiliateNonce;
        unchecked {
            tempAffiliateNonce++;
            require(
                tempAffiliateNonce < type(uint16).max >> 0x1,
                "Affiliate nonce overflow"
            );
            affiliateNonce = tempAffiliateNonce;
        }
    }

    ///@notice Function to set referrer mapping.
    function initializeReferrer() external payable {
        if (referrerIndex[msg.sender] != 0) {
            revert ReferrerAlreadyInitialized();
        }
        uint16 tempReferrerNonce = referrerNonce;
        referrers[tempReferrerNonce] = msg.sender;
        referrerIndex[msg.sender] = uint16(tempReferrerNonce);

        unchecked {
            tempReferrerNonce++;
            require(
                tempReferrerNonce < type(uint16).max >> 0x1,
                "Referrer nonce overflow"
            );
            referrerNonce = tempReferrerNonce;
        }
    }

    /// @notice Fallback receiver function.
    receive() external payable {}
}

/// @title ConveyorMulticall
/// @author 0xOsiris, 0xKitsune, Conveyor Labs
/// @notice Optimized multicall execution contract.
contract ConveyorMulticall is IConveyorMulticall, ConveyorSwapCallbacks {
    constructor() {}

    function executeMulticall(
        ConveyorRouterV1.SwapAggregatorMulticall calldata multicall
    ) external {
        for (uint256 i = 0; i < multicall.calls.length; ) {
            address target = multicall.calls[i].target;
            bytes calldata callData = multicall.calls[i].callData;
            assembly ("memory-safe") {
                let freeMemoryPointer := mload(0x40)
                calldatacopy(
                    freeMemoryPointer,
                    callData.offset,
                    callData.length
                )
                if iszero(
                    call(
                        gas(),
                        target,
                        0,
                        freeMemoryPointer,
                        callData.length,
                        0,
                        0
                    )
                ) {
                    returndatacopy(0, 0, returndatasize())
                    revert(0, returndatasize())
                }
            }
            unchecked {
                ++i;
            }
        }
    }
}<|MERGE_RESOLUTION|>--- conflicted
+++ resolved
@@ -119,15 +119,11 @@
         SwapAggregatorMulticall calldata genericMulticall
     ) public payable {
         ///@notice Transfer tokenIn from msg.sender to tokenInDestination address.
-<<<<<<< HEAD
-        IERC20(swapData.tokenIn).safeTransferFrom(msg.sender, genericMulticall.tokenInDestination, swapData.amountIn);
-=======
         IERC20(swapData.tokenIn).safeTransferFrom(
             msg.sender,
             genericMulticall.tokenInDestination,
             swapData.amountIn
         );
->>>>>>> b464ce1b
 
         ///@notice Get tokenOut balance of msg.sender.
         uint256 balanceBefore = IERC20(swapData.tokenOut).balanceOf(msg.sender);
@@ -248,13 +244,9 @@
         if (swapAggregatorMulticall.tokenInDestination != address(0)) {
             ///@notice Transfer tokenIn from msg.sender to tokenInDestination address.
             IERC20(swapData.tokenIn).safeTransferFrom(
-<<<<<<< HEAD
-                msg.sender, swapAggregatorMulticall.tokenInDestination, swapData.amountIn
-=======
                 msg.sender,
                 swapAggregatorMulticall.tokenInDestination,
                 swapData.amountIn
->>>>>>> b464ce1b
             );
         }
         ///@notice Get ETH balance of msg.sender.
