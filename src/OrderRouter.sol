--- conflicted
+++ resolved
@@ -15,6 +15,7 @@
 import "../lib/interfaces/uniswap-v3/ISwapRouter.sol";
 import "./test/utils/Console.sol";
 import "../lib/interfaces/token/IWETH.sol";
+
 contract OrderRouter {
     //----------------------Structs------------------------------------//
 
@@ -112,37 +113,51 @@
         }
         require(success, "ETH_TRANSFER_FAILED");
     }
+
     /// @notice Helper function to calculate the logistic mapping output on a USDC input quantity for fee % calculation
     /// @dev calculation assumes 64x64 fixed point in128 representation for all values
     /// @param amountIn uint128 USDC amount in 64x64 fixed point to calculate the fee % of
     /// @return Out64x64 int128 Fee percent
-    function _calculateFee(uint128 amountIn, address usdc, address weth)
-        internal
-        view
-        returns (uint128)
-    {
+    function _calculateFee(
+        uint128 amountIn,
+        address usdc,
+        address weth
+    ) internal view returns (uint128) {
         uint128 Out64x64;
 
-        (SpotReserve memory _spRes, ) = _calculateV2SpotPrice(weth, usdc, dexes[0].factoryAddress, dexes[0].initBytecode);
+        (SpotReserve memory _spRes, ) = _calculateV2SpotPrice(
+            weth,
+            usdc,
+            dexes[0].factoryAddress,
+            dexes[0].initBytecode
+        );
         uint256 spotPrice = _spRes.spotPrice;
 
-        uint256 amountInUsdcDollarValue = ConveyorMath.mul128I(spotPrice, amountIn)/uint256(10**18);
+        uint256 amountInUsdcDollarValue = ConveyorMath.mul128I(
+            spotPrice,
+            amountIn
+        ) / uint256(10**18);
         console.logUint(amountInUsdcDollarValue);
-        if(amountInUsdcDollarValue>= 1000000){
+        if (amountInUsdcDollarValue >= 1000000) {
             Out64x64 = 18446744073709552;
             return Out64x64;
         }
-        
-        uint256 numerator = 16602069666338597000<<64; // 128x128 fixed representation
-        
-        uint128 exponent = uint128(ConveyorMath.divUI(amountInUsdcDollarValue, 75000));
-
-        if(exponent>=0x400000000000000000){
+
+        uint256 numerator = 16602069666338597000 << 64; // 128x128 fixed representation
+
+        uint128 exponent = uint128(
+            ConveyorMath.divUI(amountInUsdcDollarValue, 75000)
+        );
+
+        if (exponent >= 0x400000000000000000) {
             Out64x64 = 18446744073709552;
             return Out64x64;
         }
         console.logUint(numerator);
-        uint256 denominator = ConveyorMath.add128x128(23058430092136940000<<64,uint256(ConveyorMath.exp(exponent))<<64);
+        uint256 denominator = ConveyorMath.add128x128(
+            23058430092136940000 << 64,
+            uint256(ConveyorMath.exp(exponent)) << 64
+        );
         console.logUint(denominator);
         // require(false, "Blah");
         uint256 rationalFraction = ConveyorMath.div128x128(
@@ -150,10 +165,21 @@
             denominator
         );
         console.logUint(rationalFraction);
-        
-        console.logUint(ConveyorMath.add64x64(uint128(rationalFraction>>64), 1844674407370955300));
-        Out64x64 = ConveyorMath.div64x64(ConveyorMath.add64x64(uint128(rationalFraction>>64), 1844674407370955300), uint128(100<<64));
-        
+
+        console.logUint(
+            ConveyorMath.add64x64(
+                uint128(rationalFraction >> 64),
+                1844674407370955300
+            )
+        );
+        Out64x64 = ConveyorMath.div64x64(
+            ConveyorMath.add64x64(
+                uint128(rationalFraction >> 64),
+                1844674407370955300
+            ),
+            uint128(100 << 64)
+        );
+
         return Out64x64;
     }
 
@@ -167,26 +193,29 @@
         view
         returns (uint128 conveyorReward, uint128 beaconReward)
     {
-        uint256 totalWethReward = ConveyorMath.mul64I(percentFee, uint256(wethValue));
+        uint256 totalWethReward = ConveyorMath.mul64I(
+            percentFee,
+            uint256(wethValue)
+        );
         uint128 conveyorPercent;
-        conveyorPercent = (percentFee +
-            ConveyorMath.div64x64(
-                92233720368547760 - percentFee,
-                uint128(2) << 64
-            ) +
-            uint128(18446744073709550)) * 10**2;
-        
-        if(conveyorPercent< 7378697629483821000){
-            conveyorPercent=7583661452525017000;
-        }
-        
-        conveyorReward = uint128(ConveyorMath.mul64I(
-            conveyorPercent,
-            totalWethReward
-        ));
-
-        beaconReward = uint128(totalWethReward)- conveyorReward;
-        
+        conveyorPercent =
+            (percentFee +
+                ConveyorMath.div64x64(
+                    92233720368547760 - percentFee,
+                    uint128(2) << 64
+                ) +
+                uint128(18446744073709550)) *
+            10**2;
+
+        if (conveyorPercent < 7378697629483821000) {
+            conveyorPercent = 7583661452525017000;
+        }
+
+        conveyorReward = uint128(
+            ConveyorMath.mul64I(conveyorPercent, totalWethReward)
+        );
+
+        beaconReward = uint128(totalWethReward) - conveyorReward;
 
         return (conveyorReward, beaconReward);
     }
@@ -213,8 +242,7 @@
                     reserve1SnapShot,
                     reserve0,
                     reserve1
-                ) 
-                
+                )
             );
 
             //TODO: do we need this?
@@ -236,35 +264,65 @@
         uint128 reserve1Execution
     ) internal pure returns (uint128 alphaX) {
         //require(false, "Got here");
-            //k = rx*ry
-        uint256 k = uint256(reserve0SnapShot)*reserve1SnapShot;
-        
-            //sqrt(k) 64.64 form
-        uint256 sqrtK128x128 = ConveyorMath.sqrt128x128(k<<128);
-        
+        //k = rx*ry
+        uint256 k = uint256(reserve0SnapShot) * reserve1SnapShot;
+
+        //sqrt(k) 64.64 form
+        uint256 sqrtK128x128 = ConveyorMath.sqrt128x128(k << 128);
+
         //sqrt(rx)
-        uint256 sqrtReserve0SnapShot128x128 = ConveyorMath.sqrt128x128(uint256(reserve0SnapShot)<<128);
-        
+        uint256 sqrtReserve0SnapShot128x128 = ConveyorMath.sqrt128x128(
+            uint256(reserve0SnapShot) << 128
+        );
+
         //Delta change in spot prices from snapshot-> execution
         uint256 delta;
-        delta = ConveyorMath.div128x128(ConveyorMath.div128x128(uint256(reserve0SnapShot)<<128, uint256(reserve1SnapShot)<<128), ConveyorMath.div128x128(uint256(reserve0Execution)<<128, uint256(reserve1Execution)<<128));
-        
-        if(delta > uint256(1)<<128){
-            delta = delta- (uint256(1)<<128);
-        }else{
-            delta = (uint256(1)<<128)-delta;
-        }
-        
-        uint256 numeratorPartial128x128 = ConveyorMath.sqrt128x128(ConveyorMath.add128x128(ConveyorMath.mul128x64(uint256(reserve1SnapShot)<<128, uint128(delta>>64)), uint256(reserve1SnapShot)<<128));
-       
-        uint128 numerator128x128 = ConveyorMath.sub64UI(ConveyorMath.mul64x64(uint128(numeratorPartial128x128>>64),ConveyorMath.mul64x64(uint128(sqrtK128x128>>64), uint128(sqrtReserve0SnapShot128x128>>64))),(k));
-        
-        alphaX = ConveyorMath.div64x64(numerator128x128, uint128(reserve1SnapShot)<<64);
-
+        delta = ConveyorMath.div128x128(
+            ConveyorMath.div128x128(
+                uint256(reserve0SnapShot) << 128,
+                uint256(reserve1SnapShot) << 128
+            ),
+            ConveyorMath.div128x128(
+                uint256(reserve0Execution) << 128,
+                uint256(reserve1Execution) << 128
+            )
+        );
+
+        if (delta > uint256(1) << 128) {
+            delta = delta - (uint256(1) << 128);
+        } else {
+            delta = (uint256(1) << 128) - delta;
+        }
+
+        uint256 numeratorPartial128x128 = ConveyorMath.sqrt128x128(
+            ConveyorMath.add128x128(
+                ConveyorMath.mul128x64(
+                    uint256(reserve1SnapShot) << 128,
+                    uint128(delta >> 64)
+                ),
+                uint256(reserve1SnapShot) << 128
+            )
+        );
+
+        uint128 numerator128x128 = ConveyorMath.sub64UI(
+            ConveyorMath.mul64x64(
+                uint128(numeratorPartial128x128 >> 64),
+                ConveyorMath.mul64x64(
+                    uint128(sqrtK128x128 >> 64),
+                    uint128(sqrtReserve0SnapShot128x128 >> 64)
+                )
+            ),
+            (k)
+        );
+
+        alphaX = ConveyorMath.div64x64(
+            numerator128x128,
+            uint128(reserve1SnapShot) << 64
+        );
     }
 
     //------------------------Admin Functions----------------------------
-   
+
     /// @notice Add Dex struct to dexes array from arr _factory, and arr _hexDem
     /// @param _factory address[] dex factory address's to add
     /// @param _hexDem Factory address create2 deployment bytecode array
@@ -284,22 +342,13 @@
         address _lp,
         uint256 _amountIn,
         uint256 _amountOutMin,
-<<<<<<< HEAD
-        address _reciever
-    ) internal returns (uint256) {
-  
-        /// transfer the tokens to the lp
-        IERC20(_tokenIn).transferFrom(_reciever, _lp, _amountIn);
-=======
-        address reciever,
+        address _reciever,
         address sender
     ) internal returns (uint256) {
-
         /// transfer the tokens to the lp
-        
+
         IERC20(_tokenIn).transferFrom(sender, _lp, _amountIn);
->>>>>>> eb813baf
-        
+
         //Sort the tokens
         (address token0, ) = _sortTokens(_tokenIn, _tokenOut);
 
@@ -387,15 +436,10 @@
         address sender
     ) internal returns (uint256) {
         /// transfer the tokens to the contract
-<<<<<<< HEAD
-        IERC20(_tokenIn).transferFrom(msg.sender, address(this), _amountIn);
-
-=======
-        if(sender != address(this)){
+        if (sender != address(this)) {
             IERC20(_tokenIn).transferFrom(sender, address(this), _amountIn);
         }
-        
->>>>>>> eb813baf
+
         //Aprove the tokens on the swap router
         IERC20(_tokenIn).approve(address(swapRouter), _amountIn);
 
@@ -579,7 +623,6 @@
                 // int56 / uint32 = int24
                 tick = _getTick(pool, tickSecond);
             }
-    
         }
 
         //amountOut = tick range spot over specified tick interval
@@ -643,10 +686,13 @@
 
             tick = int24(tickCumulativesDelta / int32(tickSecond));
 
-            if (tickCumulativesDelta < 0 && (tickCumulativesDelta % int32(tickSecond) != 0)) tick--;
+            if (
+                tickCumulativesDelta < 0 &&
+                (tickCumulativesDelta % int32(tickSecond) != 0)
+            ) tick--;
         }
         // int56 / uint32 = int24
-       return tick;
+        return tick;
     }
 
     /// @notice Helper to get all lps and prices across multiple dexes
@@ -791,7 +837,6 @@
         pure
         returns (address token0, address token1)
     {
-        
         require(tokenA != tokenB, "UniswapV2Library: IDENTICAL_ADDRESSES");
 
         (token0, token1) = tokenA < tokenB
@@ -819,7 +864,7 @@
 
         uint256 adjustedFixed128x128Quote;
         uint256 quoteAmount;
-        
+
         // Calculate quoteAmount with better precision if it doesn't overflow when multiplied by itself
         if (sqrtRatioX96 <= type(uint128).max) {
             uint256 ratioX192 = uint256(sqrtRatioX96) * sqrtRatioX96;
@@ -827,12 +872,16 @@
                 ? FullMath.mulDiv(ratioX192, baseAmount, 1 << 192)
                 : FullMath.mulDiv(1 << 192, baseAmount, ratioX192);
 
-            adjustedFixed128x128Quote = uint256(quoteAmount)<<128;
-
-            if(targetDecimalsQuote< targetDecimalsBase){
-                return adjustedFixed128x128Quote/10**targetDecimalsQuote;
-            }else{
-                return adjustedFixed128x128Quote/(10**((targetDecimalsQuote-targetDecimalsBase)+targetDecimalsQuote));
+            adjustedFixed128x128Quote = uint256(quoteAmount) << 128;
+
+            if (targetDecimalsQuote < targetDecimalsBase) {
+                return adjustedFixed128x128Quote / 10**targetDecimalsQuote;
+            } else {
+                return
+                    adjustedFixed128x128Quote /
+                    (10 **
+                        ((targetDecimalsQuote - targetDecimalsBase) +
+                            targetDecimalsQuote));
             }
         } else {
             uint256 ratioX128 = FullMath.mulDiv(
@@ -843,13 +892,16 @@
             quoteAmount = baseToken < quoteToken
                 ? FullMath.mulDiv(ratioX128, baseAmount, 1 << 128)
                 : FullMath.mulDiv(1 << 128, baseAmount, ratioX128);
-            
-            adjustedFixed128x128Quote = uint256(quoteAmount)<<128;
-            if(targetDecimalsQuote< targetDecimalsBase){
-                return adjustedFixed128x128Quote/10**targetDecimalsQuote;
-            }else{
-
-                return adjustedFixed128x128Quote/(10**((targetDecimalsQuote-targetDecimalsBase)+targetDecimalsQuote));
+
+            adjustedFixed128x128Quote = uint256(quoteAmount) << 128;
+            if (targetDecimalsQuote < targetDecimalsBase) {
+                return adjustedFixed128x128Quote / 10**targetDecimalsQuote;
+            } else {
+                return
+                    adjustedFixed128x128Quote /
+                    (10 **
+                        ((targetDecimalsQuote - targetDecimalsBase) +
+                            targetDecimalsQuote));
             }
         }
     }
