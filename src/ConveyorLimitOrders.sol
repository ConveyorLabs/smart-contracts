--- conflicted
+++ resolved
@@ -110,7 +110,7 @@
         //Decrease user creditBalance
         creditBalance[msg.sender] = creditBalance[msg.sender] - _value;
 
-<<<<<<< HEAD
+
         safeTransferETH(msg.sender, _value);
 
         return true;
@@ -164,10 +164,7 @@
 
         //Change order.lastRefreshTimestamp to current block.timestamp
         order.lastRefreshTimestamp = block.timestamp;
-=======
-        //TODO: update to safe transfer eth
-        payable(msg.sender).transfer(_value);
->>>>>>> daf20386
+
 
         return true;
     }
@@ -638,11 +635,9 @@
         address lpAddressWethToB
     ) internal pure returns (TokenToTokenBatchOrder memory) {
         ///@notice initialize a new batch order
-<<<<<<< HEAD
+
         return (
-=======
-        return
->>>>>>> daf20386
+
             TokenToTokenBatchOrder(
                 ///@notice initialize amountIn
                 0,
@@ -662,12 +657,10 @@
                 new uint256[](initArrayLength),
                 ///@notice initialize orderIds
                 new bytes32[](initArrayLength)
-<<<<<<< HEAD
+
             )
         );
-=======
-            );
->>>>>>> daf20386
+
     }
 
     function _batchTokenToTokenOrders(
@@ -858,11 +851,9 @@
     // fallback() external payable{}
 
     //TODO: just import solmate safeTransferETh
-<<<<<<< HEAD
+
     function safeTransferETH(address to, uint256 amount) public {
-=======
-    function safeTransferETH(address to, uint256 amount) internal {
->>>>>>> daf20386
+
         bool success;
 
         assembly {
