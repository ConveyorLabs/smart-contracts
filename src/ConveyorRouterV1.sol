--- conflicted
+++ resolved
@@ -450,22 +450,6 @@
 
     constructor() {}
 
-<<<<<<< HEAD
-    function executeMulticall(ConveyorRouterV1.Call[] calldata calls) external {
-        assembly ("memory-safe") {
-            let freeMemoryPointer := 0x40
-            let size := mul(0x20, calls.length)
-            //Copy the offset and length of each call into memory
-            calldatacopy(freeMemoryPointer, calls.offset, size)
-
-            size := add(freeMemoryPointer, size)
-            for {} 1 {} {
-                let o := add(calls.offset, mload(freeMemoryPointer))
-                let len := calldataload(add(o, 0x40))
-                let memPtr := mload(add(sub(size, freeMemoryPointer), 0x20))
-                mstore(memPtr, add(o, 0x60))
-                if iszero(call(gas(), calldataload(o), 0, mload(memPtr), len, 0, 0)) {
-=======
     function executeMulticall(ConveyorRouterV1.SwapAggregatorMulticall calldata multicall) external lock {
         for (uint256 i = 0; i < multicall.calls.length;) {
             address target = multicall.calls[i].target;
@@ -474,7 +458,6 @@
                 let freeMemoryPointer := mload(0x40)
                 calldatacopy(freeMemoryPointer, callData.offset, callData.length)
                 if iszero(call(gas(), target, 0, freeMemoryPointer, callData.length, 0, 0)) {
->>>>>>> f0d8b72d
                     returndatacopy(0, 0, returndatasize())
                     revert(0, returndatasize())
                 }
