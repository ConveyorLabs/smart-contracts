--- conflicted
+++ resolved
@@ -74,11 +74,8 @@
             0x169E633A2D1E6c10dD91238Ba11c4A708dfEF37C,
             0xC02aaA39b223FE8D0A0e5C4F27eAD9083C756Cc2,
             5,
-<<<<<<< HEAD
             2592000
-=======
-            300000
->>>>>>> f1ebca95
+
         );
         conveyorLimitOrders.addDex(_dexFactories, _hexDems, _isUniV2);
     }
@@ -86,7 +83,6 @@
     //----------------------------TokenToToken Execution Tests-----------------------------------------
 
     // //Single order TokenToToken success
-<<<<<<< HEAD
     function testExecuteTokenToTokenSingleSuccess() public {
         cheatCodes.prank(tx.origin);
         //Roughly 5.2
@@ -110,40 +106,13 @@
     function testExecuteTokenToTokenOrderBatchSuccess() public {
         cheatCodes.prank(tx.origin);
         bytes32[] memory tokenToTokenOrderBatch = newMockTokenToTokenBatch();
-=======
-    // function testExecuteTokenToTokenSingleSuccess() public {
-    //     cheatCodes.prank(tx.origin);
-    //     //Roughly 5.2
-    //     OrderBook.Order memory order1 = newMockOrder(
-    //         UNI,
-    //         DAI,
-    //         110680464442257309696,
-    //         false,
-    //         false,
-    //         6900000000000000000,
-    //         1
-    //     );
-
-    //     OrderBook.Order[] memory orderBatch = new OrderBook.Order[](1);
-
-    //     orderBatch[0] = order1;
-
-    //     conveyorLimitOrders.executeOrders(orderBatch);
-    // }
-
-    // //Token to Token batch success
-    // function testExecuteTokenToTokenOrderBatchSuccess() public {
-    //     cheatCodes.prank(tx.origin);
-    //     OrderBook.Order[]
-    //         memory tokenToTokenOrderBatch = newMockTokenToTokenBatchPass1();
->>>>>>> f1ebca95
+
 
     //     conveyorLimitOrders.executeOrders(tokenToTokenOrderBatch);
     // }
 
     //----------------------------TokenToWeth Execution Tests-----------------------------------------
     //Single order TokenToWeth success
-<<<<<<< HEAD
     function testExecuteTokenToWethSingleSuccess() public {
         cheatCodes.prank(tx.origin);
         OrderBook.Order memory order = newMockOrder(
@@ -169,34 +138,6 @@
         bytes32[] memory tokenToWethOrderBatch = newMockTokenToWethBatch();
         conveyorLimitOrders.executeOrders(tokenToWethOrderBatch);
     }
-=======
-    // function testExecuteTokenToWethSingleSuccess() public {
-    //     cheatCodes.prank(tx.origin);
-    //     OrderBook.Order memory order1 = newMockOrder(
-    //         DAI,
-    //         WETH,
-    //         18446744073709550,
-    //         false,
-    //         false,
-    //         6900000000000000000,
-    //         1
-    //     );
-
-    //     OrderBook.Order[] memory orderBatch = new OrderBook.Order[](1);
-
-    //     orderBatch[0] = order1;
-
-    //     conveyorLimitOrders.executeOrders(orderBatch);
-    // }
-
-    // //Token to Weth Batch success
-    // function testExecuteTokenToWethOrderBatchSuccess() public {
-    //     cheatCodes.prank(tx.origin);
-    //     OrderBook.Order[]
-    //         memory tokenToWethOrderBatch = newMockTokenToWethBatchPass();
-    //     conveyorLimitOrders.executeOrders(tokenToWethOrderBatch);
-    // }
->>>>>>> f1ebca95
 
     //----------------------------_executeTokenToWethOrders Tests-----------------------------------------
     //Single success
