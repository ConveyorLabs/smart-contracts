// SPDX-License-Identifier: UNLICENSED
pragma solidity >=0.8.16;

import "./utils/test.sol";
import "./utils/Console.sol";
import "./utils/Utils.sol";
import "../../lib/interfaces/uniswap-v2/IUniswapV2Router02.sol";
import "../../lib/interfaces/uniswap-v2/IUniswapV2Factory.sol";
import "../../lib/interfaces/token/IERC20.sol";
import "./utils/Swap.sol";
import "../../lib/interfaces/uniswap-v2/IUniswapV2Pair.sol";
import "./utils/ScriptRunner.sol";
import "../LimitOrderRouter.sol";
import "../LimitOrderQuoter.sol";
import "../LimitOrderExecutor.sol";
import "../interfaces/ILimitOrderRouter.sol";
import "../interfaces/IOrderBook.sol";

interface CheatCodes {
    function prank(address) external;

    function deal(address who, uint256 amount) external;

    function expectEmit(
        bool,
        bool,
        bool,
        bool
    ) external;
}

contract LimitOrderRouterTest is DSTest {
    //Initialize limit-v0 contract for testing
    LimitOrderRouterWrapper limitOrderRouterWrapper;
    ILimitOrderRouter limitOrderRouter;
    IOrderBook orderBook;
    LimitOrderExecutor limitOrderExecutor;
    LimitOrderQuoter limitOrderQuoter;

    ScriptRunner scriptRunner;

    Swap swapHelper;
    Swap swapHelperUniV2;

    address uniV2Addr = 0x7a250d5630B4cF539739dF2C5dAcb4c659F2488D;

    //Initialize cheatcodes
    CheatCodes cheatCodes;

    //Test Token Address's
    address WETH = 0xC02aaA39b223FE8D0A0e5C4F27eAD9083C756Cc2;
    address LINK = 0x218532a12a389a4a92fC0C5Fb22901D1c19198aA;
    address UNI = 0x1f9840a85d5aF5bf1D1762F925BDADdC4201F984;
    address USDC = 0xA0b86991c6218b36c1d19D4a2e9Eb0cE3606eB48;
    address DAI = 0x6B175474E89094C44Da98b954EedeAC495271d0F;
    address TAXED_TOKEN = 0xE7eaec9Bca79d537539C00C58Ae93117fB7280b9; //
    address TAXED_TOKEN_1 = 0xe0a189C975e4928222978A74517442239a0b86ff; //
    address TAXED_TOKEN_2 = 0xd99793A840cB0606456916d1CF5eA199ED93Bf97; //6% tax CHAOS token 27
    address TAXED_TOKEN_3 = 0xcFEB09C3c5F0f78aD72166D55f9e6E9A60e96eEC;

    //MAX_UINT for testing
    uint256 constant MAX_UINT = 2**256 - 1;

    uint32 constant MAX_U32 = 2**32 - 1;

    //Factory and router address's
    address _sushiSwapRouterAddress =
        0xd9e1cE17f2641f24aE83637ab66a2cca9C378B9F;
    address _uniV2FactoryAddress = 0x5C69bEe701ef814a2B6a3EDD4B1652CB9cc5aA6f;
    // address _sushiFactoryAddress = 0xC0AEe478e3658e2610c5F7A4A2E1777cE9e4f2Ac;
    address _uniV3FactoryAddress = 0x1F98431c8aD98523631AE4a59f267346ea31F984;

    //Chainlink ERC20 address
    address swapToken = 0x514910771AF9Ca656af840dff83E8264EcF986CA;

    bytes32 _uniswapV2HexDem =
        hex"96e8ac4277198ff8b6f785478aa9a39f403cb768dd02cbee326c3e7da348845f";

    //Initialize array of Dex specifications
    bytes32[] _hexDems = [_uniswapV2HexDem, bytes32(0)];
    address[] _dexFactories = [_uniV2FactoryAddress, _uniV3FactoryAddress];
    bool[] _isUniV2 = [true, false];

    uint256 alphaXDivergenceThreshold = 3402823669209385000000000000000000; //0.00001

    address aggregatorV3Address = 0x169E633A2D1E6c10dD91238Ba11c4A708dfEF37C;

    function setUp() public {
        scriptRunner = new ScriptRunner();
        cheatCodes = CheatCodes(HEVM_ADDRESS);
        swapHelper = new Swap(_sushiSwapRouterAddress, WETH);
        swapHelperUniV2 = new Swap(uniV2Addr, WETH);

        limitOrderQuoter = new LimitOrderQuoter(
            0xC02aaA39b223FE8D0A0e5C4F27eAD9083C756Cc2,
            0xb27308f9F90D607463bb33eA1BeBb41C27CE5AB6
        );

        limitOrderExecutor = new LimitOrderExecutor(
            0xC02aaA39b223FE8D0A0e5C4F27eAD9083C756Cc2,
            0xA0b86991c6218b36c1d19D4a2e9Eb0cE3606eB48,
            address(limitOrderQuoter),
            _hexDems,
            _dexFactories,
            _isUniV2,
            aggregatorV3Address
        );

        limitOrderRouter = ILimitOrderRouter(
            limitOrderExecutor.LIMIT_ORDER_ROUTER()
        );

        orderBook = IOrderBook(limitOrderExecutor.LIMIT_ORDER_ROUTER());

        //Wrapper contract to test internal functions
        limitOrderRouterWrapper = new LimitOrderRouterWrapper(
            aggregatorV3Address,
            0xC02aaA39b223FE8D0A0e5C4F27eAD9083C756Cc2,
            address(limitOrderExecutor)
        );
    }

    function testOnlyEOA() public {
        cheatCodes.prank(tx.origin);
        limitOrderRouterWrapper.invokeOnlyEOA();
    }

    function testFailOnlyEOA() public {
        limitOrderRouterWrapper.invokeOnlyEOA();
    }

    //================================================================
    //================= Validate Order Sequence Tests ================
    //================================================================

    function testValidateOrderSequence() public {
        cheatCodes.deal(address(this), MAX_UINT);
        depositGasCreditsForMockOrders(MAX_UINT);

        cheatCodes.deal(address(swapHelper), MAX_UINT);

        OrderBook.Order[] memory orderBatch = newMockTokenToTokenBatch();

        limitOrderRouterWrapper.validateOrderSequencing(orderBatch);
    }

    function testFailValidateOrderSequence_InvalidBatchOrder() public {
        cheatCodes.deal(address(this), MAX_UINT);
        depositGasCreditsForMockOrders(MAX_UINT);
        cheatCodes.deal(address(swapHelper), MAX_UINT);

        OrderBook.Order[]
            memory orderBatch = newMockTokenToWethBatch_InvalidBatchOrdering();

        limitOrderRouterWrapper.validateOrderSequencing(orderBatch);
    }

    function testFailValidateOrderSequence_IncongruentInputTokenInBatch()
        public
    {
        cheatCodes.deal(address(this), MAX_UINT);
        depositGasCreditsForMockOrders(MAX_UINT);
        cheatCodes.deal(address(swapHelper), MAX_UINT);

        OrderBook.Order[]
            memory orderBatch = newMockTokenToWethBatch_IncongruentTokenIn();

        limitOrderRouterWrapper.validateOrderSequencing(orderBatch);
    }

    function testFailValidateOrderSequence_IncongruentTokenOut() public {
        cheatCodes.deal(address(this), MAX_UINT);
        depositGasCreditsForMockOrders(MAX_UINT);
        cheatCodes.deal(address(swapHelper), MAX_UINT);

        OrderBook.Order[]
            memory orderBatch = newMockTokenToWethBatch_IncongruentTokenOut();
        limitOrderRouterWrapper.validateOrderSequencing(orderBatch);
    }

    function testFailValidateOrderSequence_IncongruentBuySellStatusInBatch()
        public
    {
        cheatCodes.deal(address(this), MAX_UINT);
        depositGasCreditsForMockOrders(MAX_UINT);
        cheatCodes.deal(address(swapHelper), MAX_UINT);

        OrderBook.Order[]
            memory orderBatch = newMockTokenToWethBatch_IncongruentBuySellStatus();
        limitOrderRouterWrapper.validateOrderSequencing(orderBatch);
    }

    function testFailValidateOrderSequence_IncongruentTaxedTokenInBatch()
        public
    {
        cheatCodes.deal(address(this), MAX_UINT);
        depositGasCreditsForMockOrders(MAX_UINT);
        cheatCodes.deal(address(swapHelper), MAX_UINT);

        OrderBook.Order[]
            memory orderBatch = newMockTokenToWethBatch_IncongruentTaxedTokenInBatch();
        limitOrderRouterWrapper.validateOrderSequencing(orderBatch);
    }

    function testGetAllOrderIds() public {
        cheatCodes.deal(address(this), MAX_UINT);
        depositGasCreditsForMockOrders(MAX_UINT);
        cheatCodes.deal(address(swapHelper), MAX_UINT);

        IERC20(DAI).approve(address(limitOrderExecutor), MAX_UINT);

        //Place a new batch of orders
        bytes32[] memory tokenToWethOrderBatch = placeNewMockTokenToWethBatch();

        bytes32 cancelledOrderId = tokenToWethOrderBatch[0];
        orderBook.cancelOrder(cancelledOrderId);

        bytes32[] memory fufilledOrderIds = new bytes32[](2);
        fufilledOrderIds[0] = tokenToWethOrderBatch[1];
        fufilledOrderIds[1] = tokenToWethOrderBatch[2];

        //Keep track of the order that is still pending
        bytes32 pendingOrderId = tokenToWethOrderBatch[3];

        //Execute the the orders that will be marked as fufilled
        cheatCodes.prank(tx.origin);
        limitOrderRouter.executeOrders(fufilledOrderIds);

        bytes32[][] memory allOrderIds = orderBook.getAllOrderIds(
            address(this)
        );

        assertEq(allOrderIds[0][0], pendingOrderId);
        assertEq(allOrderIds[2][0], cancelledOrderId);
        assertEq(allOrderIds[1][0], fufilledOrderIds[0]);
        assertEq(allOrderIds[1][1], fufilledOrderIds[1]);
    }

    //Test validate and cancel 
    function testValidateAndCancelOrder() public {
        OrderBook.Order memory order = newOrder(WETH, USDC, 0, 0, 0);
        cheatCodes.deal(address(this), MAX_UINT);

        bytes32 orderId = placeMockOrder(order);
        uint256 gasPrice = limitOrderRouterWrapper.getGasPrice();
        uint256 minimumGasCredits = (gasPrice * 300000 * 150) / 100;
        uint256 minimumBalanceSubMultiplier = gasPrice * 300000;

        depositGasCreditsForMockOrders(minimumGasCredits - 1);

        bool cancelled = limitOrderRouter.validateAndCancelOrder(orderId);
        assertTrue(cancelled);

        OrderBook.Order memory cancelledOrder = orderBook.getOrderById(orderId);

        assert(cancelledOrder.orderId == bytes32(0));
<<<<<<< HEAD

        //Gas credit balance should be decremented by minimumBalanceSubMultiplier
        assertEq((minimumGasCredits-1)-minimumBalanceSubMultiplier,limitOrderRouter.gasCreditBalance(address(this)));   
=======
        assertEq(
            (minimumGasCredits - 1) - minimumBalanceSubMultiplier,
            limitOrderRouter.gasCreditBalance(address(this))
        );
>>>>>>> d35a8cca
    }

    //Should fail validateAndCancel since user has the min credit balance
    function testFailValidateAndCancelOrder() public {
        OrderBook.Order memory order = newOrder(WETH, USDC, 0, 0, 0);
        cheatCodes.deal(address(this), MAX_UINT);

<<<<<<< HEAD
        bytes32 orderId  = placeMockOrder(order);
        
        uint256 sufficientCredits = MAX_UINT;

        depositGasCreditsForMockOrders(sufficientCredits);
        
        bool cancelled=limitOrderRouter.validateAndCancelOrder(orderId);

        //Should fail assertion since the user has sufficient credits
        assertTrue(cancelled);
=======
        bytes32 orderId = placeMockOrder(order);
        uint256 gasPrice = limitOrderRouterWrapper.getGasPrice();
        uint256 minimumGasCredits = (gasPrice * 300000 * 150) / 100;
        uint256 minimumBalanceSubMultiplier = gasPrice * 300000;

        depositGasCreditsForMockOrders(minimumGasCredits - 1);

        bool cancelled = limitOrderRouter.validateAndCancelOrder(orderId);
        assertTrue(cancelled);

        OrderBook.Order memory cancelledOrder = orderBook.getOrderById(orderId);

        assert(cancelledOrder.orderId == bytes32(0));
        assertEq(
            minimumGasCredits - minimumBalanceSubMultiplier,
            limitOrderRouter.gasCreditBalance(address(this))
        );
>>>>>>> d35a8cca
    }

    //================================================================
    //==================== Execution Tests ===========================
    //================================================================

    ///@notice Test to Execute a batch of Token To Weth Orders
    function testExecuteTokenToWethOrderBatch() public {
        cheatCodes.deal(address(this), MAX_UINT);
        depositGasCreditsForMockOrders(MAX_UINT);
        cheatCodes.deal(address(swapHelper), MAX_UINT);

        IERC20(DAI).approve(address(limitOrderExecutor), MAX_UINT);
        bytes32[] memory tokenToWethOrderBatch = placeNewMockTokenToWethBatch();

        //check that the orders have been placed
        for (uint256 i = 0; i < tokenToWethOrderBatch.length; ++i) {
            OrderBook.Order memory order = orderBook.getOrderById(
                tokenToWethOrderBatch[i]
            );

            assert(order.orderId != bytes32(0));
        }

        cheatCodes.prank(tx.origin);
        limitOrderRouter.executeOrders(tokenToWethOrderBatch);

        // check that the orders have been fufilled and removed
        for (uint256 i = 0; i < tokenToWethOrderBatch.length; ++i) {
            OrderBook.Order memory order = orderBook.getOrderById(
                tokenToWethOrderBatch[i]
            );
            assert(order.orderId == bytes32(0));
        }
    }
    //Test fail case in execution with duplicate orderIds passed
    function testFailExecuteTokenToWethOrderBatch_DuplicateOrdersInExecution() public {
        cheatCodes.deal(address(this), MAX_UINT);
        depositGasCreditsForMockOrders(MAX_UINT);
        cheatCodes.deal(address(swapHelper), MAX_UINT);

        IERC20(DAI).approve(address(limitOrderExecutor), MAX_UINT);
        bytes32[] memory tokenToWethOrderBatch = placeNewMockTokenToWethBatchDuplicateOrderIds();

        //check that the orders have been placed
        for (uint256 i = 0; i < tokenToWethOrderBatch.length; ++i) {
            OrderBook.Order memory order = orderBook.getOrderById(
                tokenToWethOrderBatch[i]
            );

            assert(order.orderId != bytes32(0));
        }

        cheatCodes.prank(tx.origin);
        limitOrderRouter.executeOrders(tokenToWethOrderBatch);

        // check that the orders have been fufilled and removed
        for (uint256 i = 0; i < tokenToWethOrderBatch.length; ++i) {
            OrderBook.Order memory order = orderBook.getOrderById(
                tokenToWethOrderBatch[i]
            );
            assert(order.orderId == bytes32(0));
        }
    }

    ///@notice Test to execute a single token to with order
    function testExecuteWethToTokenSingle() public {
        cheatCodes.deal(address(this), MAX_UINT);
        depositGasCreditsForMockOrders(MAX_UINT);
        cheatCodes.deal(address(swapHelper), MAX_UINT);

        cheatCodes.deal(address(this), MAX_UINT);

        (bool depositSuccess, ) = address(WETH).call{value: 500000000000 ether}(
            abi.encodeWithSignature("deposit()")
        );

        require(depositSuccess, "failure when depositing ether into weth");

        IERC20(WETH).approve(address(limitOrderExecutor), MAX_UINT);
        //Create a new mock order
        OrderBook.Order memory order = newMockOrder(
            WETH,
            DAI,
            1,
            false,
            false,
            0,
            1,
            5000000000000000000000, //5000 WETH
            3000,
            0,
            0,
            MAX_U32
        );

        bytes32 orderId = placeMockOrder(order);
        bytes32[] memory orderBatch = new bytes32[](1);

        orderBatch[0] = orderId;
        //check that the orders have been placed
        for (uint256 i = 0; i < orderBatch.length; ++i) {
            OrderBook.Order memory order0 = orderBook.getOrderById(
                orderBatch[i]
            );

            assert(order0.orderId != bytes32(0));
        }
        cheatCodes.prank(tx.origin);
        limitOrderRouter.executeOrders(orderBatch);

        // check that the orders have been fufilled and removed
        for (uint256 i = 0; i < orderBatch.length; ++i) {
            OrderBook.Order memory order0 = orderBook.getOrderById(
                orderBatch[i]
            );
            assert(order0.orderId == bytes32(0));
        }
    }

    ///@notice Teas To execute a single token to Weth order Dai/Weth
    function testExecuteTokenToWethSingle() public {
        cheatCodes.deal(address(this), MAX_UINT);
        depositGasCreditsForMockOrders(MAX_UINT);
        cheatCodes.deal(address(swapHelper), MAX_UINT);
        swapHelper.swapEthForTokenWithUniV2(1000 ether, DAI);
        IERC20(DAI).approve(address(limitOrderExecutor), MAX_UINT);
        //Create a new mock order
        OrderBook.Order memory order = newMockOrder(
            DAI,
            WETH,
            1,
            false,
            false,
            0,
            1,
            5000000000000000000000, //5000 DAI
            3000,
            0,
            0,
            MAX_U32
        );

        bytes32 orderId = placeMockOrder(order);

        bytes32[] memory orderBatch = new bytes32[](1);

        orderBatch[0] = orderId;
        //check that the orders have been placed
        for (uint256 i = 0; i < orderBatch.length; ++i) {
            OrderBook.Order memory order0 = orderBook.getOrderById(
                orderBatch[i]
            );

            assert(order0.orderId != bytes32(0));
        }
        cheatCodes.prank(tx.origin);
        limitOrderRouter.executeOrders(orderBatch);

        // check that the orders have been fufilled and removed
        for (uint256 i = 0; i < orderBatch.length; ++i) {
            OrderBook.Order memory order0 = orderBook.getOrderById(
                orderBatch[i]
            );
            assert(order0.orderId == bytes32(0));
        }
    }

    ///@notice Test to execute a batch of Weth to Token orders Weth/Dai
    function testExecuteWethToTokenOrderBatch() public {
        cheatCodes.deal(address(this), 100 ether);

        depositGasCreditsForMockOrders(100 ether);

        cheatCodes.deal(address(swapHelper), MAX_UINT);
        cheatCodes.deal(address(this), 500000000000 ether);

        //Deposit weth to address(this)
        (bool depositSuccess, ) = address(WETH).call{value: 500000000000 ether}(
            abi.encodeWithSignature("deposit()")
        );

        //require that the deposit was a success
        require(depositSuccess, "testDepositGasCredits: deposit failed");

        IERC20(WETH).approve(address(limitOrderExecutor), MAX_UINT);

        bytes32[] memory tokenToWethOrderBatch = placeNewMockWethToTokenBatch();
        //Make sure the orders have been placed
        for (uint256 i = 0; i < tokenToWethOrderBatch.length; ++i) {
            OrderBook.Order memory order0 = orderBook.getOrderById(
                tokenToWethOrderBatch[i]
            );

            assert(order0.orderId != bytes32(0));
        }
        cheatCodes.prank(tx.origin);
        limitOrderRouter.executeOrders(tokenToWethOrderBatch);

        // check that the orders have been fufilled and removed
        for (uint256 i = 0; i < tokenToWethOrderBatch.length; ++i) {
            OrderBook.Order memory order0 = orderBook.getOrderById(
                tokenToWethOrderBatch[i]
            );
            assert(order0.orderId == bytes32(0));
        }
    }

    ///@notice Test to execute a single token to token order. Dai/Uni
    function testExecuteTokenToTokenSingle() public {
        cheatCodes.deal(address(this), MAX_UINT);
        depositGasCreditsForMockOrders(MAX_UINT);
        cheatCodes.deal(address(swapHelper), MAX_UINT);
        swapHelper.swapEthForTokenWithUniV2(1000 ether, DAI);
        IERC20(DAI).approve(address(limitOrderExecutor), MAX_UINT);
        OrderBook.Order memory order = newMockOrder(
            DAI,
            UNI,
            1,
            false,
            false,
            0,
            1,
            500000000000000000000, //5000 DAI
            3000,
            3000,
            0,
            MAX_U32
        );

        bytes32 orderId = placeMockOrder(order);

        bytes32[] memory orderBatch = new bytes32[](1);

        orderBatch[0] = orderId;
        for (uint256 i = 0; i < orderBatch.length; ++i) {
            OrderBook.Order memory order0 = orderBook.getOrderById(
                orderBatch[i]
            );

            assert(order0.orderId != bytes32(0));
        }

        cheatCodes.prank(tx.origin);
        limitOrderRouter.executeOrders(orderBatch);

        // check that the orders have been fufilled and removed
        for (uint256 i = 0; i < orderBatch.length; ++i) {
            OrderBook.Order memory order0 = orderBook.getOrderById(
                orderBatch[i]
            );
            assert(order0.orderId == bytes32(0));
        }
    }

    ///@notice Test To Execute a batch of Token to token orders Usdc/Uni
    function testExecuteTokenToTokenBatch() public {
        cheatCodes.deal(address(this), MAX_UINT);
        depositGasCreditsForMockOrders(MAX_UINT);
        cheatCodes.deal(address(swapHelper), MAX_UINT);

        IERC20(USDC).approve(address(limitOrderExecutor), MAX_UINT);

        bytes32[]
            memory tokenToTokenOrderBatch = placeNewMockTokenToTokenBatch();

        //check that the orders have been placed
        for (uint256 i = 0; i < tokenToTokenOrderBatch.length; ++i) {
            OrderBook.Order memory order = orderBook.getOrderById(
                tokenToTokenOrderBatch[i]
            );

            assert(order.orderId != bytes32(0));
        }

        cheatCodes.prank(tx.origin);
        limitOrderRouter.executeOrders(tokenToTokenOrderBatch);

        // check that the orders have been fufilled and removed
        for (uint256 i = 0; i < tokenToTokenOrderBatch.length; ++i) {
            OrderBook.Order memory order = orderBook.getOrderById(
                tokenToTokenOrderBatch[i]
            );
            assert(order.orderId == bytes32(0));
        }
    }


    ///@notice Test fail Execute a batch of Token to token with revert on duplicate orderIds in batch
    function testFailExecuteTokenToTokenBatch_DuplicateOrdersInExecution() public {
        
        cheatCodes.deal(address(this), MAX_UINT);
        depositGasCreditsForMockOrders(MAX_UINT);
        cheatCodes.deal(address(swapHelper), MAX_UINT);

        IERC20(USDC).approve(address(limitOrderExecutor), MAX_UINT);

        bytes32[]
            memory tokenToTokenOrderBatch = placeNewMockTokenToTokenBatchDuplicateOrderIds();

        //check that the orders have been placed
        for (uint256 i = 0; i < tokenToTokenOrderBatch.length; ++i) {
            OrderBook.Order memory order = orderBook.getOrderById(
                tokenToTokenOrderBatch[i]
            );

            assert(order.orderId != bytes32(0));
        }

        cheatCodes.prank(tx.origin);
        limitOrderRouter.executeOrders(tokenToTokenOrderBatch);

        // check that the orders have been fufilled and removed
        for (uint256 i = 0; i < tokenToTokenOrderBatch.length; ++i) {
            OrderBook.Order memory order = orderBook.getOrderById(
                tokenToTokenOrderBatch[i]
            );
            assert(order.orderId == bytes32(0));
        }
    }


    ///@notice Test to execute a single weth to taxed order
    function testExecuteWethToTaxedTokenSingle() public {
        cheatCodes.deal(address(this), MAX_UINT);
        depositGasCreditsForMockOrders(MAX_UINT);
        cheatCodes.deal(address(swapHelper), MAX_UINT);

        cheatCodes.deal(address(this), MAX_UINT);

        (bool depositSuccess, ) = address(WETH).call{value: 500000000000 ether}(
            abi.encodeWithSignature("deposit()")
        );

        require(depositSuccess, "failure when depositing ether into weth");

        IERC20(WETH).approve(address(limitOrderExecutor), MAX_UINT);
        OrderBook.Order memory order = newMockOrder(
            WETH,
            TAXED_TOKEN,
            1,
            false,
            true,
            0,
            1,
            20000000000000000, //2,000,000
            3000,
            0,
            0,
            MAX_U32
        );

        bytes32 orderId = placeMockOrder(order);

        bytes32[] memory orderBatch = new bytes32[](1);

        orderBatch[0] = orderId;

        //check that the orders have been placed
        for (uint256 i = 0; i < orderBatch.length; ++i) {
            OrderBook.Order memory order1 = orderBook.getOrderById(
                orderBatch[i]
            );

            assert(order1.orderId != bytes32(0));
        }

        cheatCodes.prank(tx.origin);
        limitOrderRouter.executeOrders(orderBatch);

        // check that the orders have been fufilled and removed
        for (uint256 i = 0; i < orderBatch.length; ++i) {
            OrderBook.Order memory order1 = orderBook.getOrderById(
                orderBatch[i]
            );
            assert(order1.orderId == bytes32(0));
        }
    }

    ///@notice Test to execute a batch of weth to taxed token orders
    function testExecuteWethToTaxedTokenBatch() public {
        cheatCodes.deal(address(this), MAX_UINT);
        depositGasCreditsForMockOrders(MAX_UINT);
        cheatCodes.deal(address(swapHelper), MAX_UINT);

        cheatCodes.deal(address(this), MAX_UINT);

        (bool depositSuccess, ) = address(WETH).call{value: 500000000000 ether}(
            abi.encodeWithSignature("deposit()")
        );

        require(depositSuccess, "failure when depositing ether into weth");

        IERC20(WETH).approve(address(limitOrderExecutor), MAX_UINT);

        bytes32[] memory wethToTaxedOrderBatch = placeNewMockWethToTaxedBatch();

        //check that the orders have been placed
        for (uint256 i = 0; i < wethToTaxedOrderBatch.length; ++i) {
            OrderBook.Order memory order = orderBook.getOrderById(
                wethToTaxedOrderBatch[i]
            );

            assert(order.orderId != bytes32(0));
        }

        cheatCodes.prank(tx.origin);
        limitOrderRouter.executeOrders(wethToTaxedOrderBatch);

        // check that the orders have been fufilled and removed
        for (uint256 i = 0; i < wethToTaxedOrderBatch.length; ++i) {
            OrderBook.Order memory order = orderBook.getOrderById(
                wethToTaxedOrderBatch[i]
            );
            assert(order.orderId == bytes32(0));
        }
    }

    ///@notice Test to execute a single taxed to token order Taxed_token/Weth
    function testExecuteTaxedTokenToWethSingle() public {
        cheatCodes.deal(address(this), MAX_UINT);
        depositGasCreditsForMockOrders(MAX_UINT);

        cheatCodes.deal(address(swapHelper), MAX_UINT);
        swapHelper.swapEthForTokenWithUniV2(1000 ether, TAXED_TOKEN);

        IERC20(TAXED_TOKEN).approve(address(limitOrderExecutor), MAX_UINT);

        OrderBook.Order memory order = newMockOrder(
            TAXED_TOKEN,
            WETH,
            1,
            false,
            true,
            4000,
            1,
            20000000000000000, //2,000,000
            3000,
            0,
            0,
            MAX_U32
        );
        OrderBook.Order[] memory orderGroup = new OrderBook.Order[](1);
        orderGroup[0] = order;
        bytes32[] memory orderBatch = orderBook.placeOrder(orderGroup);
        //Ensure all of the orders have been placed
        for (uint256 i = 0; i < orderBatch.length; ++i) {
            OrderBook.Order memory order0 = orderBook.getOrderById(
                orderBatch[i]
            );

            assert(order0.orderId != bytes32(0));
        }
        //Prank tx.origin since executeOrders is onlyEOA
        cheatCodes.prank(tx.origin);
        //Execute the batch
        limitOrderRouter.executeOrders(orderBatch);

        //Ensure the batch has been fulfilled
        for (uint256 i = 0; i < orderBatch.length; ++i) {
            OrderBook.Order memory order0 = orderBook.getOrderById(
                orderBatch[i]
            );
            assert(order0.orderId == bytes32(0));
        }
    }

    ///@notice Test to execute a batch of Taxed to token orders
    function testExecuteTaxedTokenToWethBatch() public {
        cheatCodes.deal(address(this), MAX_UINT);
        depositGasCreditsForMockOrders(MAX_UINT);
        cheatCodes.deal(address(swapHelper), MAX_UINT);

        IERC20(TAXED_TOKEN).approve(address(limitOrderExecutor), MAX_UINT);

        bytes32[]
            memory tokenToWethOrderBatch = placeNewMockTokenToWethTaxedBatch();

        //check that the orders have been placed
        for (uint256 i = 0; i < tokenToWethOrderBatch.length; ++i) {
            OrderBook.Order memory order = orderBook.getOrderById(
                tokenToWethOrderBatch[i]
            );

            assert(order.orderId != bytes32(0));
        }

        cheatCodes.prank(tx.origin);
        //Execute the orders
        limitOrderRouter.executeOrders(tokenToWethOrderBatch);

        // check that the orders have been fufilled and removed
        for (uint256 i = 0; i < tokenToWethOrderBatch.length; ++i) {
            OrderBook.Order memory order = orderBook.getOrderById(
                tokenToWethOrderBatch[i]
            );
            assert(order.orderId == bytes32(0));
        }
    }

    ///@notice Test to execute a single Token To Taxed order
    function testExecuteTokenToTaxedTokenSingle() public {
        cheatCodes.deal(address(this), MAX_UINT);
        depositGasCreditsForMockOrders(MAX_UINT);
        cheatCodes.deal(address(swapHelper), MAX_UINT);
        swapHelper.swapEthForTokenWithUniV2(1000 ether, DAI);

        IERC20(DAI).approve(address(limitOrderExecutor), MAX_UINT);
        OrderBook.Order memory order = newMockOrder(
            DAI,
            TAXED_TOKEN,
            1,
            false,
            true,
            0,
            1,
            20000000000000000000000, //20,000
            3000,
            3000,
            0,
            MAX_U32
        );

        OrderBook.Order[] memory orderGroup = new OrderBook.Order[](1);
        orderGroup[0] = order;
        bytes32[] memory orderBatch = orderBook.placeOrder(orderGroup);

        //Ensure the order has been placed
        for (uint256 i = 0; i < orderBatch.length; ++i) {
            OrderBook.Order memory order0 = orderBook.getOrderById(
                orderBatch[i]
            );

            assert(order0.orderId != bytes32(0));
        }

        cheatCodes.prank(tx.origin);

        //Execute the order
        limitOrderRouter.executeOrders(orderBatch);

        // check that the orders have been fufilled and removed
        for (uint256 i = 0; i < orderBatch.length; ++i) {
            OrderBook.Order memory order0 = orderBook.getOrderById(
                orderBatch[i]
            );
            assert(order0.orderId == bytes32(0));
        }
    }

    ///@notice Test to execute a batch of token to taxed token orders
    function testExecuteTokenToTaxedTokenBatch() public {
        cheatCodes.deal(address(this), MAX_UINT);
        depositGasCreditsForMockOrders(MAX_UINT);
    }

    ///@notice Taxed Token to dai single test
    function testExecuteTaxedTokenToTokenSingle() public {
        cheatCodes.deal(address(this), MAX_UINT);
        depositGasCreditsForMockOrders(MAX_UINT);
        cheatCodes.deal(address(swapHelper), MAX_UINT);
        swapHelper.swapEthForTokenWithUniV2(1000 ether, TAXED_TOKEN);

        IERC20(TAXED_TOKEN).approve(address(limitOrderExecutor), MAX_UINT);

        OrderBook.Order memory order = newMockOrder(
            TAXED_TOKEN,
            DAI,
            1,
            false,
            true,
            4000,
            1,
            20000000000000000, //2,000,000
            3000,
            3000,
            0,
            MAX_U32
        );

        OrderBook.Order[] memory orderGroup = new OrderBook.Order[](1);
        orderGroup[0] = order;

        bytes32[] memory orderBatch = orderBook.placeOrder(orderGroup);

        cheatCodes.prank(tx.origin);
        limitOrderRouter.executeOrders(orderBatch);
    }

    ///@notice Test to execute a batch of taxed token to token orders
    function testExecuteTaxedTokenToTokenBatch() public {
        cheatCodes.deal(address(this), MAX_UINT);
        depositGasCreditsForMockOrders(MAX_UINT);
        cheatCodes.deal(address(swapHelperUniV2), MAX_UINT);
        swapHelperUniV2.swapEthForTokenWithUniV2(10000 ether, TAXED_TOKEN);

        IERC20(TAXED_TOKEN).approve(address(limitOrderExecutor), MAX_UINT);

        bytes32[] memory orderBatch = placeNewMockTaxedToTokenBatch();

        for (uint256 i = 0; i < orderBatch.length; ++i) {
            OrderBook.Order memory order0 = orderBook.getOrderById(
                orderBatch[i]
            );
            console.log(order0.quantity);
            assert(order0.orderId != bytes32(0));
        }

        cheatCodes.prank(tx.origin);
        limitOrderRouter.executeOrders(orderBatch);

        // check that the orders have been fufilled and removed
        for (uint256 i = 0; i < orderBatch.length; ++i) {
            OrderBook.Order memory order0 = orderBook.getOrderById(
                orderBatch[i]
            );
            assert(order0.orderId == bytes32(0));
        }
    }

    ///@notice Test to execute a batch of taxed token to taxed token orders
    function testExecuteTaxedTokenToTaxedTokenBatch() public {
        cheatCodes.deal(address(this), MAX_UINT);
        depositGasCreditsForMockOrders(MAX_UINT);
        cheatCodes.deal(address(swapHelperUniV2), MAX_UINT);
        swapHelperUniV2.swapEthForTokenWithUniV2(10000 ether, TAXED_TOKEN);

        IERC20(TAXED_TOKEN).approve(address(limitOrderExecutor), MAX_UINT);

        bytes32[] memory orderBatch = placeNewMockTaxedToTaxedTokenBatch();

        for (uint256 i = 0; i < orderBatch.length; ++i) {
            OrderBook.Order memory order0 = orderBook.getOrderById(
                orderBatch[i]
            );

            assert(order0.orderId != bytes32(0));
        }

        cheatCodes.prank(tx.origin);
        limitOrderRouter.executeOrders(orderBatch);

        // check that the orders have been fufilled and removed
        for (uint256 i = 0; i < orderBatch.length; ++i) {
            OrderBook.Order memory order0 = orderBook.getOrderById(
                orderBatch[i]
            );
            assert(order0.orderId == bytes32(0));
        }
    }

    ///@notice Test to execute a single taxed token to taxed token order
    function testExecuteTaxedTokenToTaxedTokenSingle() public {
        cheatCodes.deal(address(this), MAX_UINT);
        depositGasCreditsForMockOrders(MAX_UINT);
        cheatCodes.deal(address(swapHelper), MAX_UINT);
        swapHelper.swapEthForTokenWithUniV2(1000 ether, TAXED_TOKEN);

        IERC20(TAXED_TOKEN).approve(address(limitOrderExecutor), MAX_UINT);

        OrderBook.Order memory order = newMockOrder(
            TAXED_TOKEN,
            TAXED_TOKEN_1,
            1,
            false,
            true,
            3000,
            1,
            2000000000000000000000000, //2,000,000
            3000,
            3000,
            0,
            MAX_U32
        );

        OrderBook.Order[] memory orderGroup = new OrderBook.Order[](1);
        orderGroup[0] = order;

        bytes32[] memory orderBatch = orderBook.placeOrder(orderGroup);

        for (uint256 i = 0; i < orderBatch.length; ++i) {
            OrderBook.Order memory order0 = orderBook.getOrderById(
                orderBatch[i]
            );

            assert(order0.orderId != bytes32(0));
        }

        cheatCodes.prank(tx.origin);
        limitOrderRouter.executeOrders(orderBatch);

        // check that the orders have been fufilled and removed
        for (uint256 i = 0; i < orderBatch.length; ++i) {
            OrderBook.Order memory order0 = orderBook.getOrderById(
                orderBatch[i]
            );
            assert(order0.orderId == bytes32(0));
        }
    }

    //----------------------------Gas Credit Tests-----------------------------------------
    ///@notice Deposit gas credits test
    function testDepositGasCredits(uint256 _amount) public {
        //deal this address max eth
        cheatCodes.deal(address(this), MAX_UINT);

        bool underflow;
        assembly {
            let bal := selfbalance()
            underflow := gt(sub(bal, _amount), bal)
        }

        if (!underflow) {
            if (address(this).balance > _amount) {
                //deposit gas credits
                (bool depositSuccess, ) = address(limitOrderRouter).call{
                    value: _amount
                }(abi.encodeWithSignature("depositGasCredits()"));

                //require that the deposit was a success
                require(
                    depositSuccess,
                    "testDepositGasCredits: deposit failed"
                );

                //get the updated gasCreditBalance for the address
                uint256 gasCreditBalance = limitOrderRouter.gasCreditBalance(
                    address(this)
                );

                //check that the creditBalance map has been updated
                require(
                    gasCreditBalance == _amount,
                    "gasCreditBalance!=_amount"
                );
            }
        }
    }

    ///@notice Fail deposit gas credits, revert InsufficientWalletBalance test
    function testFailDepositGasCredits_InsufficientWalletBalance(
        uint256 _amount
    ) public {
        //for fuzzing make sure that the input amount is < the balance of the test contract
        cheatCodes.prank(address(0x1920201785C3E370668Edac2eE36A011A4E95785));

        if (_amount > 0) {
            //deposit gas credits
            (bool depositSuccess, ) = address(limitOrderRouter).call{
                value: _amount
            }(abi.encodeWithSignature("depositGasCredits()"));

            //require that the deposit was a success
            require(
                depositSuccess,
                "testFailDepositGasCredits_InsufficientWalletBalance: deposit failed"
            );
        } else {
            require(false, "amount is 0");
        }
    }

    ///@notice Withdraw gas credit pass test
    function testWithdrawGasCredits(uint256 _amount) public {
        cheatCodes.deal(address(this), MAX_UINT);

        bool underflow;
        assembly {
            let bal := selfbalance()
            underflow := gt(sub(bal, _amount), bal)
        }

        if (!underflow) {
            //for fuzzing make sure that the input amount is < the balance of the test contract
            if (_amount > 0) {
                //deposit gas credits
                (bool depositSuccess, ) = address(limitOrderRouter).call{
                    value: _amount
                }(abi.encodeWithSignature("depositGasCredits()"));

                //require that the deposit was a success
                require(depositSuccess, "testRemoveGasCredits: deposit failed");

                //get the updated gasCreditBalance for the address
                uint256 gasCreditBalance = limitOrderRouter.gasCreditBalance(
                    address(this)
                );

                //check that the creditBalance map has been updated
                require(
                    gasCreditBalance == _amount,
                    "gasCreditBalance!=_amount"
                );

                bool withdrawSuccess = limitOrderRouter.withdrawGasCredits(
                    _amount
                );

                require(withdrawSuccess, "Unable to withdraw credits");
            }
        }
    }

    ///@notice Fail withdraw gas credits, revert InsufficientGasCreditBalance test
    function testFailWithdrawGasCredits_InsufficientGasCreditBalance(
        uint256 _amount
    ) public {
        cheatCodes.deal(address(this), MAX_UINT);

        //ensure there is not an overflow for fuzzing
        bool overflow;
        assembly {
            overflow := lt(_amount, add(_amount, 1))
        }

        //make sure that amount+1 does not overflow
        if (!overflow) {
            if (_amount > 0) {
                //deposit gas credits
                (bool depositSuccess, ) = address(limitOrderRouter).call{
                    value: _amount
                }(abi.encodeWithSignature("depositGasCredits()"));

                //require that the deposit was a success
                require(
                    depositSuccess,
                    "testFailRemoveGasCredits_InsufficientGasCreditBalance: deposit failed"
                );

                //withdraw one more than the
                bool withdrawSuccess = limitOrderRouter.withdrawGasCredits(
                    _amount + 1
                );

                require(withdrawSuccess, "Unable to withdraw credits");
            } else {
                require(false, "input is 0");
            }
        } else {
            require(false, "overflow");
        }
    }

    ///@notice Refresh order test
    function testRefreshOrder() public {
        cheatCodes.deal(address(this), MAX_UINT);
        depositGasCreditsForMockOrders(100);
        cheatCodes.deal(address(swapHelper), MAX_UINT);
        swapHelper.swapEthForTokenWithUniV2(1000 ether, DAI);
        IERC20(DAI).approve(address(limitOrderExecutor), MAX_UINT);
        //Initialize a new order
        OrderBook.Order memory order = newMockOrder(
            DAI,
            UNI,
            1,
            false,
            false,
            0,
            1,
            5000000000000000000000, //5000 DAI
            3000,
            3000,
            0,
            MAX_U32
        );

        bytes32 orderId = placeMockOrder(order);

        bytes32[] memory orderBatch = new bytes32[](1);

        orderBatch[0] = orderId;
        ///Ensure the order has been placed
        for (uint256 i = 0; i < orderBatch.length; ++i) {
            OrderBook.Order memory order0 = orderBook.getOrderById(
                orderBatch[i]
            );

            assert(order0.orderId != bytes32(0));
        }

        limitOrderRouter.refreshOrder(orderBatch);

        //Ensure the order was not cancelled and lastRefresh timestamp is updated to block.timestamp
        for (uint256 i = 0; i < orderBatch.length; ++i) {
            OrderBook.Order memory order0 = orderBook.getOrderById(
                orderBatch[i]
            );
            console.log(order0.lastRefreshTimestamp);
            console.log(block.timestamp);
            assert(order0.lastRefreshTimestamp == block.timestamp);
        }
    }

    ///Test refresh order, cancel order since order has expired test
    function testRefreshOrderWithCancelOrderOrderExpired() public {
        cheatCodes.deal(address(this), MAX_UINT);
        depositGasCreditsForMockOrders(MAX_UINT);
        cheatCodes.deal(address(swapHelper), MAX_UINT);
        swapHelper.swapEthForTokenWithUniV2(1000 ether, DAI);
        IERC20(DAI).approve(address(limitOrderExecutor), MAX_UINT);

        //Initialize a new order
        OrderBook.Order memory order = newMockOrder(
            DAI,
            UNI,
            1,
            false,
            false,
            0,
            1,
            5000000000000000000000, //5000 DAI
            3000,
            3000,
            0,
            0
        );

        bytes32 orderId = placeMockOrder(order);

        bytes32[] memory orderBatch = new bytes32[](1);

        orderBatch[0] = orderId;

        //Ensure order was not canceled
        for (uint256 i = 0; i < orderBatch.length; ++i) {
            OrderBook.Order memory order0 = orderBook.getOrderById(
                orderBatch[i]
            );

            assert(order0.orderId != bytes32(0));
        }

        limitOrderRouter.refreshOrder(orderBatch);

        //Ensure the orders are canceled
        for (uint256 i = 0; i < orderBatch.length; ++i) {
            OrderBook.Order memory order0 = orderBook.getOrderById(
                orderBatch[i]
            );
            assert(order0.orderId == bytes32(0));
        }
    }

    //block 15233771
    ///Test refresh order, Order not refreshable since last refresh timestamp isn't beyond the refresh threshold from the current block.timestamp
    function testRefreshOrderNotRefreshable() public {
        cheatCodes.deal(address(this), MAX_UINT);
        depositGasCreditsForMockOrders(MAX_UINT);
        cheatCodes.deal(address(swapHelper), MAX_UINT);
        swapHelper.swapEthForTokenWithUniV2(1000 ether, DAI);
        IERC20(DAI).approve(address(limitOrderExecutor), MAX_UINT);
        console.log(block.timestamp);
        OrderBook.Order memory order = newMockOrder(
            DAI,
            UNI,
            1,
            false,
            false,
            0,
            1,
            5000000000000000000000, //5000 DAI
            3000,
            3000,
            1659049037,
            MAX_U32
        );

        bytes32 orderId = placeMockOrder(order);

        bytes32[] memory orderBatch = new bytes32[](1);

        orderBatch[0] = orderId;
        for (uint256 i = 0; i < orderBatch.length; ++i) {
            OrderBook.Order memory order0 = orderBook.getOrderById(
                orderBatch[i]
            );

            assert(order0.orderId != bytes32(0));
        }

        limitOrderRouter.refreshOrder(orderBatch);

        //Ensure order was not refreshed or cancelled
        for (uint256 i = 0; i < orderBatch.length; ++i) {
            OrderBook.Order memory order0 = orderBook.getOrderById(
                orderBatch[i]
            );
            assert(order0.orderId != bytes32(0));
            assert(order.lastRefreshTimestamp == 1659049037);
        }
    }

    receive() external payable {}

    //================================================================
    //======================= Helper functions =======================
    //================================================================

    function newMockOrder(
        address tokenIn,
        address tokenOut,
        uint128 price,
        bool buy,
        bool taxed,
        uint16 taxIn,
        uint112 amountOutMin,
        uint112 quantity,
        uint16 feeIn,
        uint16 feeOut,
        uint32 lastRefreshTimestamp,
        uint32 expirationTimestamp
    ) internal view returns (OrderBook.Order memory order) {
        //Initialize mock order
        order = OrderBook.Order({
            buy: buy,
            taxed: taxed,
            lastRefreshTimestamp: lastRefreshTimestamp,
            expirationTimestamp: expirationTimestamp,
            feeIn: feeIn,
            feeOut: feeOut,
            taxIn: taxIn,
            price: price,
            amountOutMin: amountOutMin,
            quantity: quantity,
            owner: msg.sender,
            tokenIn: tokenIn,
            tokenOut: tokenOut,
            orderId: bytes32(0)
        });
    }

    function placeMockOrder(OrderBook.Order memory order)
        internal
        returns (bytes32 orderId)
    {
        //create a new array of orders
        OrderBook.Order[] memory orderGroup = new OrderBook.Order[](1);
        //add the order to the arrOrder and add the arrOrder to the orderGroup
        orderGroup[0] = order;

        //place order
        bytes32[] memory orderIds = orderBook.placeOrder(orderGroup);

        orderId = orderIds[0];
    }

    function placeMultipleMockOrder(OrderBook.Order[] memory orderGroup)
        internal
        returns (bytes32[] memory)
    {
        //place order
        bytes32[] memory orderIds = orderBook.placeOrder(orderGroup);

        return orderIds;
    }

    function depositGasCreditsForMockOrders(uint256 _amount) public {
        (bool depositSuccess, ) = address(limitOrderRouter).call{
            value: _amount
        }(abi.encodeWithSignature("depositGasCredits()"));

        require(depositSuccess, "error when depositing gas credits");
    }

    function placeNewMockTokenToWethBatch()
        internal
        returns (bytes32[] memory)
    {
        swapHelper.swapEthForTokenWithUniV2(1000 ether, DAI);

        OrderBook.Order memory order1 = newMockOrder(
            DAI,
            WETH,
            1,
            false,
            false,
            0,
            1000000000000000000,
            5000000000000000000000, //5000 DAI
            3000,
            0,
            0,
            MAX_U32
        );

        OrderBook.Order memory order2 = newMockOrder(
            DAI,
            WETH,
            1,
            false,
            false,
            0,
            1000000000000000000,
            5000000000000000000001, //5001 DAI
            3000,
            3000,
            0,
            MAX_U32
        );
        OrderBook.Order memory order3 = newMockOrder(
            DAI,
            WETH,
            1,
            false,
            false,
            0,
            1000000000000000000,
            5000000000000000000002, //5002 DAI
            3000,
            3000,
            0,
            MAX_U32
        );
        OrderBook.Order memory order4 = newMockOrder(
            DAI,
            WETH,
            1,
            false,
            false,
            0,
            1000000000000000000,
            5000000000000000000003, //5003 DAI
            3000,
            3000,
            0,
            MAX_U32
        );
        OrderBook.Order[] memory orderBatch = new OrderBook.Order[](4);
        orderBatch[0] = order1;
        orderBatch[1] = order2;
        orderBatch[2] = order3;
        orderBatch[3] = order4;
        return placeMultipleMockOrder(orderBatch);
    }


    function placeNewMockTokenToWethBatchDuplicateOrderIds()
        internal
        returns (bytes32[] memory)
    {
        swapHelper.swapEthForTokenWithUniV2(1000 ether, DAI);

        OrderBook.Order memory order1 = newMockOrder(
            DAI,
            WETH,
            1,
            false,
            false,
            0,
            1000000000000000000,
            5000000000000000000000, //5000 DAI
            3000,
            0,
            0,
            MAX_U32
        );

        OrderBook.Order memory order2 = newMockOrder(
            DAI,
            WETH,
            1,
            false,
            false,
            0,
            1000000000000000000,
            5000000000000000000001, //5001 DAI
            3000,
            3000,
            0,
            MAX_U32
        );
        OrderBook.Order memory order3 = newMockOrder(
            DAI,
            WETH,
            1,
            false,
            false,
            0,
            1000000000000000000,
            5000000000000000000002, //5002 DAI
            3000,
            3000,
            0,
            MAX_U32
        );
        OrderBook.Order memory order4 = newMockOrder(
            DAI,
            WETH,
            1,
            false,
            false,
            0,
            1000000000000000000,
            5000000000000000000003, //5003 DAI
            3000,
            3000,
            0,
            MAX_U32
        );
        OrderBook.Order[] memory orderBatch = new OrderBook.Order[](4);
        orderBatch[0] = order1;
        orderBatch[1] = order2;
        orderBatch[2] = order3;
        orderBatch[3] = order4;
        bytes32[] memory orderIds = new bytes32[](5);
        bytes32[] memory returnIds = placeMultipleMockOrder(orderBatch);
        orderIds[0]= returnIds[0];
        orderIds[1]= returnIds[1];
        orderIds[2]=returnIds[2];
        orderIds[3]=returnIds[3];
        orderIds[4]= returnIds[0]; //Add a duplicate orderId to the batch
        return orderIds;
    }

    function placeNewMockTokenToWethTaxedBatch()
        internal
        returns (bytes32[] memory)
    {
        swapHelper.swapEthForTokenWithUniV2(1000 ether, TAXED_TOKEN);

        OrderBook.Order memory order1 = newMockOrder(
            TAXED_TOKEN,
            WETH,
            1,
            false,
            true,
            4000,
            1,
            20000000000000000, //2,000,000
            3000,
            0,
            0,
            MAX_U32
        );

        OrderBook.Order memory order2 = newMockOrder(
            TAXED_TOKEN,
            WETH,
            1,
            false,
            true,
            4000,
            1,
            20000000000000000, //2,000,000
            3000,
            0,
            0,
            MAX_U32
        );
        OrderBook.Order memory order3 = newMockOrder(
            TAXED_TOKEN,
            WETH,
            1,
            false,
            true,
            4000,
            1,
            20000000000000000, //2,000,000
            3000,
            0,
            0,
            MAX_U32
        );
        OrderBook.Order memory order4 = newMockOrder(
            TAXED_TOKEN,
            WETH,
            1,
            false,
            true,
            4000,
            1,
            20000000000000000, //2,000,000
            3000,
            0,
            0,
            MAX_U32
        );

        OrderBook.Order[] memory orderBatch = new OrderBook.Order[](4);
        orderBatch[0] = order1;
        orderBatch[1] = order2;
        orderBatch[2] = order3;
        orderBatch[3] = order4;
        return placeMultipleMockOrder(orderBatch);
    }

    function placeNewMockTokenToWethBatch_InvalidBatchOrdering()
        internal
        returns (bytes32[] memory)
    {
        swapHelper.swapEthForTokenWithUniV2(1000 ether, DAI);

        OrderBook.Order memory order1 = newMockOrder(
            DAI,
            WETH,
            1,
            false,
            false,
            0,
            1,
            5000000000000000000000, //5000 DAI
            3000,
            0,
            0,
            MAX_U32
        );

        OrderBook.Order memory order2 = newMockOrder(
            DAI,
            WETH,
            1,
            false,
            false,
            0,
            1,
            5000000000000000000003, //5003 DAI
            3000,
            0,
            0,
            MAX_U32
        );
        OrderBook.Order memory order3 = newMockOrder(
            DAI,
            WETH,
            1,
            false,
            false,
            0,
            1,
            5000000000000000000002, //5002 DAI
            3000,
            0,
            0,
            MAX_U32
        );

        OrderBook.Order[] memory orderBatch = new OrderBook.Order[](3);
        orderBatch[0] = order1;
        orderBatch[1] = order2;
        orderBatch[2] = order3;

        return placeMultipleMockOrder(orderBatch);
    }

    function newMockTokenToWethBatch_InvalidBatchOrdering()
        internal
        returns (OrderBook.Order[] memory)
    {
        swapHelper.swapEthForTokenWithUniV2(1000 ether, DAI);

        OrderBook.Order memory order1 = newMockOrder(
            DAI,
            WETH,
            1,
            false,
            false,
            0,
            1,
            5000000000000000000000, //5000 DAI
            3000,
            0,
            0,
            MAX_U32
        );

        OrderBook.Order memory order2 = newMockOrder(
            DAI,
            WETH,
            1,
            false,
            false,
            0,
            1,
            5000000000000000000003, //5003 DAI
            3000,
            0,
            0,
            MAX_U32
        );
        OrderBook.Order memory order3 = newMockOrder(
            DAI,
            WETH,
            1,
            false,
            false,
            0,
            1,
            5000000000000000000002, //5002 DAI
            3000,
            0,
            0,
            MAX_U32
        );

        OrderBook.Order[] memory orderBatch = new OrderBook.Order[](3);
        orderBatch[0] = order1;
        orderBatch[1] = order2;
        orderBatch[2] = order3;

        return orderBatch;
    }

    function placeNewMockTokenToWethBatch_IncongruentTokenIn()
        internal
        returns (bytes32[] memory)
    {
        swapHelper.swapEthForTokenWithUniV2(1000 ether, UNI);
        swapHelper.swapEthForTokenWithUniV2(1000 ether, USDC);

        OrderBook.Order memory order1 = newMockOrder(
            DAI,
            WETH,
            1,
            false,
            false,
            0,
            1,
            5000000000000000000000, //5000 DAI
            3000,
            0,
            0,
            MAX_U32
        );

        OrderBook.Order memory order2 = newMockOrder(
            USDC,
            WETH,
            1,
            false,
            false,
            0,
            1,
            5000000000000000000001, //5001 DAI
            3000,
            0,
            0,
            MAX_U32
        );
        OrderBook.Order memory order3 = newMockOrder(
            DAI,
            WETH,
            1,
            false,
            false,
            0,
            1,
            5000000000000000000002, //5002 DAI
            3000,
            0,
            0,
            MAX_U32
        );
        OrderBook.Order[] memory orderBatch = new OrderBook.Order[](3);
        orderBatch[0] = order1;
        orderBatch[1] = order2;
        bytes32[] memory mockOrderOrderIds = placeMultipleMockOrder(orderBatch);
        //place incongruent token order
        bytes32 mockOrderId = placeMockOrder(order3);

        bytes32[] memory orderIds = new bytes32[](3);
        orderIds[0] = mockOrderOrderIds[0];
        orderIds[1] = mockOrderOrderIds[1];
        orderIds[2] = mockOrderId;

        return orderIds;
    }

    function newMockTokenToWethBatch_IncongruentTokenIn()
        internal
        returns (OrderBook.Order[] memory)
    {
        swapHelper.swapEthForTokenWithUniV2(1000 ether, UNI);
        swapHelper.swapEthForTokenWithUniV2(1000 ether, USDC);

        OrderBook.Order memory order1 = newMockOrder(
            DAI,
            WETH,
            1,
            false,
            false,
            0,
            1,
            5000000000000000000000, //5000 DAI
            3000,
            0,
            0,
            MAX_U32
        );

        OrderBook.Order memory order2 = newMockOrder(
            USDC,
            WETH,
            1,
            false,
            false,
            0,
            1,
            5000000000000000000001, //5001 DAI
            3000,
            0,
            0,
            MAX_U32
        );
        OrderBook.Order memory order3 = newMockOrder(
            DAI,
            WETH,
            1,
            false,
            false,
            0,
            1,
            5000000000000000000002, //5002 DAI
            3000,
            0,
            0,
            MAX_U32
        );

        OrderBook.Order[] memory orderBatch = new OrderBook.Order[](3);
        orderBatch[0] = order1;
        orderBatch[1] = order2;
        orderBatch[2] = order3;

        return orderBatch;
    }

    function placeNewMockTokenToWethBatch_IncongruentTaxedTokenInBatch()
        internal
        returns (bytes32[] memory)
    {
        swapHelper.swapEthForTokenWithUniV2(1000 ether, DAI);

        OrderBook.Order memory order1 = newMockOrder(
            DAI,
            WETH,
            1,
            false,
            false,
            0,
            1,
            5000000000000000000000, //5000 DAI
            3000,
            0,
            0,
            MAX_U32
        );

        OrderBook.Order memory order2 = newMockOrder(
            DAI,
            WETH,
            1,
            false,
            true,
            0,
            1,
            5000000000000000000001, //5001 DAI
            3000,
            0,
            0,
            MAX_U32
        );
        OrderBook.Order memory order3 = newMockOrder(
            DAI,
            WETH,
            1,
            false,
            false,
            0,
            1,
            5000000000000000000002, //5002 DAI
            3000,
            0,
            0,
            MAX_U32
        );

        OrderBook.Order[] memory orderBatch = new OrderBook.Order[](3);
        orderBatch[0] = order1;
        orderBatch[1] = order2;
        orderBatch[2] = order3;

        return placeMultipleMockOrder(orderBatch);
    }

    function newMockTokenToWethBatch_IncongruentTaxedTokenInBatch()
        internal
        returns (OrderBook.Order[] memory)
    {
        swapHelper.swapEthForTokenWithUniV2(1000 ether, DAI);

        OrderBook.Order memory order1 = newMockOrder(
            DAI,
            WETH,
            1,
            false,
            false,
            0,
            1,
            5000000000000000000000, //5000 DAI
            3000,
            0,
            0,
            MAX_U32
        );

        OrderBook.Order memory order2 = newMockOrder(
            DAI,
            WETH,
            1,
            false,
            true,
            0,
            1,
            5000000000000000000001, //5001 DAI
            3000,
            0,
            0,
            MAX_U32
        );
        OrderBook.Order memory order3 = newMockOrder(
            DAI,
            WETH,
            1,
            false,
            false,
            0,
            1,
            5000000000000000000002, //5002 DAI
            3000,
            0,
            0,
            MAX_U32
        );

        OrderBook.Order[] memory orderBatch = new OrderBook.Order[](3);
        orderBatch[0] = order1;
        orderBatch[1] = order2;
        orderBatch[2] = order3;

        return orderBatch;
    }

    function placeNewMockTokenToWethBatch_IncongruentTokenOut()
        internal
        returns (bytes32[] memory)
    {
        swapHelper.swapEthForTokenWithUniV2(1000 ether, DAI);

        OrderBook.Order memory order1 = newMockOrder(
            DAI,
            WETH,
            1,
            false,
            false,
            0,
            1,
            5000000000000000000000, //5000 DAI
            3000,
            0,
            0,
            MAX_U32
        );

        OrderBook.Order memory order2 = newMockOrder(
            DAI,
            USDC,
            1,
            false,
            false,
            0,
            1,
            5000000000000000000001, //5001 DAI
            3000,
            0,
            0,
            MAX_U32
        );
        OrderBook.Order memory order3 = newMockOrder(
            DAI,
            WETH,
            1,
            false,
            false,
            0,
            1,
            5000000000000000000002, //5002 DAI
            3000,
            0,
            0,
            MAX_U32
        );

        OrderBook.Order[] memory orderBatch = new OrderBook.Order[](3);
        orderBatch[0] = order1;
        orderBatch[1] = order2;
        orderBatch[2] = order3;

        return placeMultipleMockOrder(orderBatch);
    }

    function newMockTokenToWethBatch_IncongruentTokenOut()
        internal
        returns (OrderBook.Order[] memory)
    {
        swapHelper.swapEthForTokenWithUniV2(1000 ether, DAI);

        OrderBook.Order memory order1 = newMockOrder(
            DAI,
            WETH,
            1,
            false,
            false,
            0,
            1,
            5000000000000000000000, //5000 DAI
            3000,
            0,
            0,
            MAX_U32
        );

        OrderBook.Order memory order2 = newMockOrder(
            DAI,
            USDC,
            1,
            false,
            false,
            0,
            1,
            5000000000000000000001, //5001 DAI
            3000,
            0,
            0,
            MAX_U32
        );
        OrderBook.Order memory order3 = newMockOrder(
            DAI,
            WETH,
            1,
            false,
            false,
            0,
            1,
            5000000000000000000002, //5002 DAI
            3000,
            0,
            0,
            MAX_U32
        );

        OrderBook.Order[] memory orderBatch = new OrderBook.Order[](3);
        orderBatch[0] = order1;
        orderBatch[1] = order2;
        orderBatch[2] = order3;

        return orderBatch;
    }

    function placeNewMockTokenToWethBatch_IncongruentBuySellStatus()
        internal
        returns (bytes32[] memory)
    {
        swapHelper.swapEthForTokenWithUniV2(1000 ether, DAI);

        OrderBook.Order memory order1 = newMockOrder(
            DAI,
            WETH,
            1,
            false,
            false,
            0,
            1,
            5000000000000000000000, //5000 DAI
            3000,
            0,
            0,
            MAX_U32
        );

        OrderBook.Order memory order2 = newMockOrder(
            DAI,
            WETH,
            1,
            true,
            false,
            0,
            1,
            5000000000000000000001, //5001 DAI
            3000,
            0,
            0,
            MAX_U32
        );
        OrderBook.Order memory order3 = newMockOrder(
            DAI,
            WETH,
            1,
            false,
            false,
            0,
            1,
            5000000000000000000002, //5002 DAI
            3000,
            0,
            0,
            MAX_U32
        );

        OrderBook.Order[] memory orderBatch = new OrderBook.Order[](3);
        orderBatch[0] = order1;
        orderBatch[1] = order2;
        orderBatch[2] = order3;

        return placeMultipleMockOrder(orderBatch);
    }

    function newMockTokenToWethBatch_IncongruentBuySellStatus()
        internal
        returns (OrderBook.Order[] memory)
    {
        swapHelper.swapEthForTokenWithUniV2(1000 ether, DAI);
        OrderBook.Order memory order1 = newMockOrder(
            DAI,
            WETH,
            1,
            false,
            false,
            0,
            1,
            5000000000000000000000, //5000 DAI
            3000,
            0,
            0,
            MAX_U32
        );

        OrderBook.Order memory order2 = newMockOrder(
            DAI,
            WETH,
            1,
            true,
            false,
            0,
            1,
            5000000000000000000001, //5001 DAI
            3000,
            0,
            0,
            MAX_U32
        );
        OrderBook.Order memory order3 = newMockOrder(
            DAI,
            WETH,
            1,
            false,
            false,
            0,
            1,
            5000000000000000000002, //5002 DAI
            3000,
            0,
            0,
            MAX_U32
        );

        OrderBook.Order[] memory orderBatch = new OrderBook.Order[](3);
        orderBatch[0] = order1;
        orderBatch[1] = order2;
        orderBatch[2] = order3;

        return orderBatch;
    }

    function placeNewMockWethToTokenBatch()
        internal
        returns (bytes32[] memory)
    {
        OrderBook.Order memory order1 = newMockOrder(
            WETH,
            DAI,
            1,
            false,
            false,
            0,
            1,
            5000000000000000000000, //5000 WETH
            3000,
            0,
            0,
            MAX_U32
        );

        OrderBook.Order memory order2 = newMockOrder(
            WETH,
            DAI,
            1,
            false,
            false,
            0,
            1,
            5000000000000000000000, //5000 WETH
            3000,
            0,
            0,
            MAX_U32
        );
        OrderBook.Order memory order3 = newMockOrder(
            WETH,
            DAI,
            1,
            false,
            false,
            0,
            1,
            5000000000000000000000, //5000 WETH
            3000,
            0,
            0,
            MAX_U32
        );
        OrderBook.Order memory order4 = newMockOrder(
            WETH,
            DAI,
            1,
            false,
            false,
            0,
            1,
            5000000000000000000000, //5000 WETH
            3000,
            0,
            0,
            MAX_U32
        );
        OrderBook.Order memory order5 = newMockOrder(
            WETH,
            DAI,
            1,
            false,
            false,
            0,
            1,
            5000000000000000000000, //5000 WETH
            3000,
            0,
            0,
            MAX_U32
        );
        OrderBook.Order memory order6 = newMockOrder(
            WETH,
            DAI,
            1,
            false,
            false,
            0,
            1,
            5000000000000000000000, //5000 WETH
            3000,
            0,
            0,
            MAX_U32
        );

        OrderBook.Order[] memory orderBatch = new OrderBook.Order[](6);
        orderBatch[0] = order1;
        orderBatch[1] = order2;
        orderBatch[2] = order3;
        orderBatch[3] = order4;
        orderBatch[4] = order5;
        orderBatch[5] = order6;
        return placeMultipleMockOrder(orderBatch);
    }

    function placeNewMockWethToTaxedBatch()
        internal
        returns (bytes32[] memory)
    {
        OrderBook.Order memory order = newMockOrder(
            WETH,
            TAXED_TOKEN,
            1,
            false,
            true,
            0,
            1,
            20000000000000000, //2,000,000
            3000,
            0,
            0,
            MAX_U32
        );

        OrderBook.Order memory order1 = newMockOrder(
            WETH,
            TAXED_TOKEN,
            1,
            false,
            true,
            0,
            1,
            20000000000000001, //2,000,001
            3000,
            0,
            0,
            MAX_U32
        );
        OrderBook.Order memory order2 = newMockOrder(
            WETH,
            TAXED_TOKEN,
            1,
            false,
            true,
            0,
            1,
            20000000000000002, //2,000,002
            3000,
            0,
            0,
            MAX_U32
        );

        OrderBook.Order[] memory orderBatch = new OrderBook.Order[](3);
        orderBatch[0] = order;
        orderBatch[1] = order1;
        orderBatch[2] = order2;

        return placeMultipleMockOrder(orderBatch);
    }

    function placeNewMockTokenToTokenBatch()
        internal
        returns (bytes32[] memory)
    {
        swapHelper.swapEthForTokenWithUniV2(10000 ether, USDC);

        OrderBook.Order memory order1 = newMockOrder(
            USDC,
            UNI,
            1,
            false,
            false,
            0,
            1,
            5000000000, //5000 USDC
            3000,
            3000,
            0,
            MAX_U32
        );

        OrderBook.Order memory order2 = newMockOrder(
            USDC,
            UNI,
            1,
            false,
            false,
            0,
            1,
            5000000000, //5000 USDC
            3000,
            3000,
            0,
            MAX_U32
        );

        // OrderBook.Order memory order3 = newMockOrder(
        //     USDC,
        //     UNI,
        //     1,
        //     false,
        //     false,
        //     0,
        //     1,
        //     5000000000, //5000 USDC
        //     3000,
        //     3000,
        //     0,
        //     MAX_U32
        // );

        // OrderBook.Order memory order4 = newMockOrder(
        //     USDC,
        //     UNI,
        //     1,
        //     false,
        //     false,
        //     0,
        //     1,
        //     5000000000, //5000 USDC
        //     3000,
        //     3000,
        //     0,
        //     MAX_U32
        // );

        // OrderBook.Order memory order5 = newMockOrder(
        //     USDC,
        //     UNI,
        //     1,
        //     false,
        //     false,
        //     0,
        //     1,
        //     5000000000, //5000 DAI
        //     3000,
        //     3000,
        //     0,
        //     MAX_U32
        // );

        // OrderBook.Order memory order6 = newMockOrder(
        //     USDC,
        //     UNI,
        //     1,
        //     false,
        //     false,
        //     0,
        //     1,
        //     5000000000, //5000 DAI
        //     3000,
        //     3000,
        //     0,
        //     MAX_U32
        // );

        OrderBook.Order[] memory orderBatch = new OrderBook.Order[](2);
        orderBatch[0] = order1;
        orderBatch[1] = order2;
        // orderBatch[2] = order3;
        // orderBatch[3] = order4;
        // orderBatch[4] = order5;
        // orderBatch[5] = order6;

        return placeMultipleMockOrder(orderBatch);
    }


    function placeNewMockTokenToTokenBatchDuplicateOrderIds()
        internal
        returns (bytes32[] memory)
    {
        swapHelper.swapEthForTokenWithUniV2(10000 ether, USDC);

        OrderBook.Order memory order1 = newMockOrder(
            USDC,
            UNI,
            1,
            false,
            false,
            0,
            1,
            5000000000, //5000 USDC
            3000,
            3000,
            0,
            MAX_U32
        );

        OrderBook.Order memory order2 = newMockOrder(
            USDC,
            UNI,
            1,
            false,
            false,
            0,
            1,
            5000000000, //5000 USDC
            3000,
            3000,
            0,
            MAX_U32
        );

        OrderBook.Order[] memory orderBatch = new OrderBook.Order[](2);
        orderBatch[0] = order1;
        orderBatch[1] = order2;
        

        bytes32[] memory returnIds=placeMultipleMockOrder(orderBatch);
        bytes32[] memory duplicateIdArray = new bytes32[](3);
        duplicateIdArray[0]= returnIds[0];
        duplicateIdArray[1]= returnIds[1];
        duplicateIdArray[2]= returnIds[1]; //Duplicate id in batch should cause revert 
        return duplicateIdArray;
    }


    function placeNewMockTaxedToTokenBatch()
        internal
        returns (bytes32[] memory)
    {
        OrderBook.Order memory order = newMockOrder(
            TAXED_TOKEN,
            DAI,
            1,
            false,
            true,
            9000,
            1,
            2000000000000000000000, //2,000,000
            3000,
            3000,
            0,
            MAX_U32
        );

        OrderBook.Order memory order1 = newMockOrder(
            TAXED_TOKEN,
            DAI,
            1,
            false,
            true,
            9000,
            1,
            2000000000000000000000, //2,000,001
            3000,
            3000,
            0,
            MAX_U32
        );

        //    OrderBook.Order memory order2 = newMockOrder(
        //         TAXED_TOKEN_3,
        //         DAI,
        //         1,
        //         false,
        //         true,
        //         9000,
        //         1,
        //         2000000000000000000000000, //2,000,002
        //         3000,
        //         3000,
        //         0,
        //         MAX_U32
        //     );

        OrderBook.Order[] memory orderBatch = new OrderBook.Order[](2);
        orderBatch[0] = order;
        orderBatch[1] = order1;
        // orderBatch[2] = order2;

        return placeMultipleMockOrder(orderBatch);
    }

    function placeNewMockTaxedToTaxedTokenBatch()
        internal
        returns (bytes32[] memory)
    {
        OrderBook.Order memory order = newMockOrder(
            TAXED_TOKEN,
            TAXED_TOKEN_1,
            1,
            false,
            true,
            9000,
            1,
            2000000000000000000000, //2,000,000
            3000,
            3000,
            0,
            MAX_U32
        );

        OrderBook.Order[] memory orderBatch = new OrderBook.Order[](1);
        orderBatch[0] = order;

        return placeMultipleMockOrder(orderBatch);
    }

    function newMockTokenToTokenBatch()
        internal
        returns (OrderBook.Order[] memory)
    {
        swapHelper.swapEthForTokenWithUniV2(1000 ether, DAI);

        OrderBook.Order memory order1 = newMockOrder(
            DAI,
            UNI,
            1,
            false,
            false,
            0,
            1,
            5000000000000000000000, //5000 DAI
            3000,
            3000,
            0,
            MAX_U32
        );

        OrderBook.Order memory order2 = newMockOrder(
            DAI,
            UNI,
            1,
            false,
            false,
            0,
            1,
            5000000000000000000000, //5000 DAI
            3000,
            3000,
            0,
            MAX_U32
        );

        OrderBook.Order memory order3 = newMockOrder(
            DAI,
            UNI,
            1,
            false,
            false,
            0,
            1,
            5000000000000000000000, //5000 DAI
            3000,
            3000,
            0,
            MAX_U32
        );

        OrderBook.Order[] memory orderBatch = new OrderBook.Order[](3);
        orderBatch[0] = order1;
        orderBatch[1] = order2;
        orderBatch[2] = order3;

        return orderBatch;
    }

    function newOrder(
        address tokenIn,
        address tokenOut,
        uint128 price,
        uint128 quantity,
        uint128 amountOutMin
    ) internal view returns (OrderBook.Order memory order) {
        //Initialize mock order
        order = OrderBook.Order({
            buy: false,
            taxed: false,
            lastRefreshTimestamp: 0,
            expirationTimestamp: uint32(MAX_UINT),
            feeIn: 0,
            feeOut: 0,
            taxIn: 0,
            price: price,
            amountOutMin: amountOutMin,
            quantity: quantity,
            owner: address(this),
            tokenIn: tokenIn,
            tokenOut: tokenOut,
            orderId: bytes32(0)
        });
    }
}

contract LimitOrderRouterWrapper is LimitOrderRouter {
    LimitOrderRouter limitorderRouter;

    constructor(
        address _gasOracle,
        address _weth,
        address _limitOrderExecutor
    ) LimitOrderRouter(_gasOracle, _weth, _limitOrderExecutor) {}

    function invokeOnlyEOA() public onlyEOA {}

    function validateOrderSequencing(Order[] memory orders) public pure {
        _validateOrderSequencing(orders);
    }
}<|MERGE_RESOLUTION|>--- conflicted
+++ resolved
@@ -254,16 +254,11 @@
         OrderBook.Order memory cancelledOrder = orderBook.getOrderById(orderId);
 
         assert(cancelledOrder.orderId == bytes32(0));
-<<<<<<< HEAD
+
 
         //Gas credit balance should be decremented by minimumBalanceSubMultiplier
         assertEq((minimumGasCredits-1)-minimumBalanceSubMultiplier,limitOrderRouter.gasCreditBalance(address(this)));   
-=======
-        assertEq(
-            (minimumGasCredits - 1) - minimumBalanceSubMultiplier,
-            limitOrderRouter.gasCreditBalance(address(this))
-        );
->>>>>>> d35a8cca
+
     }
 
     //Should fail validateAndCancel since user has the min credit balance
@@ -271,7 +266,7 @@
         OrderBook.Order memory order = newOrder(WETH, USDC, 0, 0, 0);
         cheatCodes.deal(address(this), MAX_UINT);
 
-<<<<<<< HEAD
+
         bytes32 orderId  = placeMockOrder(order);
         
         uint256 sufficientCredits = MAX_UINT;
@@ -282,25 +277,7 @@
 
         //Should fail assertion since the user has sufficient credits
         assertTrue(cancelled);
-=======
-        bytes32 orderId = placeMockOrder(order);
-        uint256 gasPrice = limitOrderRouterWrapper.getGasPrice();
-        uint256 minimumGasCredits = (gasPrice * 300000 * 150) / 100;
-        uint256 minimumBalanceSubMultiplier = gasPrice * 300000;
-
-        depositGasCreditsForMockOrders(minimumGasCredits - 1);
-
-        bool cancelled = limitOrderRouter.validateAndCancelOrder(orderId);
-        assertTrue(cancelled);
-
-        OrderBook.Order memory cancelledOrder = orderBook.getOrderById(orderId);
-
-        assert(cancelledOrder.orderId == bytes32(0));
-        assertEq(
-            minimumGasCredits - minimumBalanceSubMultiplier,
-            limitOrderRouter.gasCreditBalance(address(this))
-        );
->>>>>>> d35a8cca
+
     }
 
     //================================================================
