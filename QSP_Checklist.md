 
# QSP-1 Stealing User and Contract Funds ✅
Severity: 🔴**High Risk**🔴
## Description
Some funds-transferring functions in the contracts are declared as public or external but without any authorization checks, allowing anyone to arbitrarily call the functions and transfer funds.

## QSP-1_1
The visibility of the `safeTransferETH()` function in several contracts is public. The visibility allows anyone to call this function to transfer the ETH on the contract to any address directly. The following is the list of affected contracts: `LimitOrderRouter.sol`, `SwapRouter.sol`, `TaxedTokenLimitOrderExecution.sol`,`TokenToTokenLimitOrderExecution.sol`, `TokenToWethLimitOrderExecution.sol`.

### Resolution Details
Commit: `commit 4a39d554209b0c2c3f45f7a41944bc60a43340db`

## QSP-1_2
In the SwapRouter contract, several `transferXXX()` functions allow anyone to call and direct transfer the funds away. The following is the list of functions: `transferTokensToContract()`, `transferTokensOutToOwner()`, and `transferBeaconReward()`.
 
### Resolution Details

## QSP-1_3
The `SwapRouter.uniswapV3SwapCallback()` function does not verify that it is called from the Uniswap V3 contract, allowing anyone to steal funds by supplying fake inputs.

### Resolution Details

# QSP-2 Missing Authorization for Execution Contracts ✅
## Description
Several functions are missing authorization validation and allow anyone to call the function instead of the specific callers. Specifically, the "execution" contracts are designed to be triggered by the `LimitOrderRouter` contract. However, those functions do not verify the caller. If anyone calls those functions on the "execution" contract, it will trigger the order execution without updating the order status as fulfilled.

## QSP-2_1
`TaxedTokenLimitOrderExecution.executeTokenToWethTaxedOrders()`

### Resolution Details

## QSP-2_2
`TaxedTokenLimitOrderExecution.executeTokenToTokenTaxedOrders()`
 
### Resolution Details

## QSP-2_3
`TokenToTokenLimitOrderExecution.executeTokenToTokenOrders()`

### Resolution Details

## QSP-2_4
`TokenToTokenLimitOrderExecution.executeTokenToTokenOrderSingle()`

### Resolution Details

## QSP-2_5
`TokenToWethLimitOrderExecution.executeTokenToWethOrders()`

### Resolution Details

## QSP-2_6
`TokenToWethLimitOrderExecution.executeTokenToWethOrderSingle()`

### Resolution Details

# QSP-3 Ignoring Return Value of ERC20 Transfer Functions ✅

# QSP-4 Cancelling Order Provides Compensation Twice ✅

# QSP-5 Updating an Existing Order Can Be Malicious ✅

# QSP-6 Same Order Id Can Be Executed Multiple Times ✅ 

# QSP-7 Incorrectly Computing the Best Price ✅

# QSP-8 Reentrancy ✅

# QSP-9 Not Cancelling Order as Expected ✅

# QSP-10 Granting Insufficient Gas Credit to the Executor ❎

# QSP-11 Integer Overflow / Underflow ✅

# QSP-12 Updating Order Performs Wrong Total Order Quantity Accounting ✅

# QSP-13 Not Always Taking Beacon Reward Into Account ✅

# QSP-14 Denial of Service Due to Unbound Iteration ❌

# QSP-15 Missing Input Validation ✅

# QSP-16 Gas Oracle Reliability ❌

# QSP-17 Math Function Returns Wrong Type ✅
Severity: 🟡Low Risk🟡
## Description
Under the assumption that the function `divUU128x128()` should return a `128.128` fixed point number, this function does not return the correct value.
### Resolution Details
This function has been removed from the codebase as we are no longer using it in the core contracts.


# QSP-18 Individual Order Fee Is Not Used in Batch Execution ✅

File(s) affected: TokenToWethLimitOrderExecution.sol
**Description**: In TokenToWethLimitOrderExecution.sol#L365, getAllPrices() is using the first order's order.feeIn to compute uniswap prices for all of the orders in the batch.
However, different orders are not guaranteed to have the same feeIn. Thus, the computed result may not apply to all orders in the batch.
**Recommendation**: Change the logic to use each individual order's feeIn or check that they all have the same feeIn value, e.g. in LimitOrderRouter._validateOrderSequencing().

### Resolution Details
Updated _validateOrderSequencing() to check for congruent `feeIn` and `feeOut`. Added tests `testFailValidateOrderSequence_IncongruentFeeIn` and  `testFailValidateOrderSequence_IncongruentFeeOut`.

# QSP-19 Locking the Difference Between `beaconReward` and `maxBeaconReward` in the Contract ✅
Severity: 🔵Informational🔵
## Description: 
The code has the concept of a `maxBeaconReward` to cap the max beacon reward sent to the executor. So whenever the raw `beaconReward` is greater than the `maxBeaconReward`, the executor will get the `maxBeaconReward`. However, the implementation will lock the difference between the two in the contract.

## QSP-19_1
`TaxedTokenLimitOrderExecution._executeTokenToWethTaxedSingle()`: The function calls the `_executeTokenToWethOrder()` function on L133 and the `_executeTokenToWethOrder() `function will return `uint256(amountOutWeth - (beaconReward + conveyorReward))` (L192) as the `amountOut`. The `amountOut` is the final amount transferred to the order's owner. Later on L148-150, the raw `beaconReward` is capped to the `maxBeaconReward`. The difference will be left and locked in the contract.

### Resolution
The contract architecture change from batch execution to linear execution remvoved the need for a TaxedTokenLimitOrderExecution contract. A single taxed order from Token -> WETH will now be executed by the contract `LimitOrderExecutor#L52` within the function `executeTokenToWethOrders`. The resolution to the locked beacon reward issue within the function is addressed in **QSP-19_6**.
## QSP-19_2 
`TaxedTokenLimitOrderExecution._executeTokenToTokenTaxedSingle()`: The function calls `_executeTokenToTokenOrder().` The raw `beaconReward` will also be part of the deduction in `_executeTokenToTokenOrder()` (L357): `amountInWethToB = amountIn - (beaconReward + conveyorReward)`. The `maxBeaconReward` cap is applied later, and the difference will be left locked in the contract.
### Resolution
The contract architecture change from batch execution to linear execution remvoved the need for a TaxedTokenLimitOrderExecution contract. A single taxed order from Token -> Token will now be executed by the contract `LimitOrderExecutor#L220` within the function `executeTokenToTokenOrders`. The resolution to the locked beacon reward issue within the function is addressed in **QSP-19_4**.
## QSP-19_3
TokenToTokenLimitOrderExecution._executeTokenToTokenSingle(): The function calls the _executeTokenToTokenOrder(). The raw beaconReward will be deducted when calculating the amountInWethToB. Later in _executeTokenToTokenSingle(), the maxBeaconReward is applied to the beaconReward. The difference
between the beaconReward and maxBeaconReward will be left in the contract.
### Resolution
This function has been removed as it is no longer needed with a linear execution contract architecture. A single order from Token-> Token will now be executed by the contract `LimitOrderExecutor#L220` within the function `executeTokenToTokenOrders`. The resolution to the locked beacon reward issue within the function is addressed in **QSP-19_4**.
## QSP-19_4
`TokenToTokenLimitOrderExecution._executeTokenToTokenBatchOrders()`: The function calls `_executeTokenToTokenBatch()`. In the
`_executeTokenToTokenBatch()` function, the raw `beaconReward` is deducted when calculating the `amountInWethToB`. Later in the `_executeTokenToTokenBatchOrders()` function, the `maxBeaconReward` is applied to the `totalBeaconReward`. The difference between the `totalBeaconReward` and `maxBeaconReward` will be left in the contract.
### Resolution
The function `TokenToTokenLimitOrderExecution._executeTokenToTokenBatchOrders()` has been replaced with `LimitOrderExecutor#L222executeTokenToTokenOrders()` as a result of changing to a linear execution architecture. The function similarly calculates the `maxBeaconReward` `#L256-257` and calls `_executeTokenToTokenOrder#L278` passing in the capped beacon reward.
#### Case Token-Token.) 
The function calls `_executeSwapTokenToWethOrder#L329` and returns the `amountInWethToB` decremented by the `maxBeaconReward` if instantiated. The fix can be referenced at `LimitOrderExecutor#L190-217`. 
#### Case WETH-Token.) 
Since WETH is the input token no swap is needed. The function `_executeTokenToTokenOrder#L341` calls `transferTokensToContract` and decrements the value `amountInWethToB` by the `maxBeaconReward` if instantiated. The fix can be referenced in `LimitOrderExecutor#L341-363`.
## QSP-19_5 
`TokenToWethLimitOrderExecution._executeTokenToWethSingle()`: The function calls `_executeTokenToWethOrder()`. The `_executeTokenToWethOrder()` will deduct the raw `beaconReward` when returning the `amountOut` value. Later, the `_executeTokenToWethSingle()` function caps the `beaconReward` to `maxBeaconReward`. The difference between the `beaconReward` and `maxBeaconReward` will be left in the contract. 

### Resolution
This function has been removed as it is no longer needed with a linear execution contract architecture. A single order from Token-> WETH will now be executed by the contract `LimitOrderExecutor#L52` within the function `executeTokenToWethOrders`. The resolution to the locked beacon reward issue within the function is addressed in **QSP-19_6**.

## QSP-19_6 
`TokenToWethLimitOrderExecution._executeTokenToWethBatchOrders()`: The function calls the `_executeTokenToWethBatch()` function. The `_executeTokenToWethBatch()` will deduct the raw `beaconReward` when returning the `amountOut` value. Later, the `_executeTokenToWethBatchOrders()` function caps the `totalBeaconReward` to `maxBeaconReward`. The difference between the `totalBeaconReward` and `maxBeaconReward` will be left in the contract.

### Resolution

The function `TokenToWethLimitOrderExecution._executeTokenToWethBatchOrders()` is no longer used with the changes to a simpler linear execution architecture. All orders from Token -> Weth will now be executed at the top level by `LimitOrderExecutor#L52executeTokenToWethOrders`. This function calculates the `maxBeaconReward` `LimitOrderExecutor#L72` and calls `_executeTokenToWethOrder#L97` passing in the `maxBeaconReward` as a parameter. `_executeTokenToWethOrder` calls `_executeSwapTokenToWethOrder#L141` with the `maxBeaconReward` as a parameter and the returned `amountOutWeth` value is decremented by the `beaconReward` after the `beaconReward` has been capped. The fix can be referenced at `LimitOrderExecutor#L190-217_executeSwapTokenToWethOrder`.

# QSP-20 Inaccurate Array Length ❌ (Needs tests to validate expected behavior)
Severity: Informational Status: Unresolved

File(s) affected: LimitOrderBatcher.sol, OrderBook.sol
**Description**: Some functions return arrays that are padded with empty elements. The caller of those functions will need to be aware of this fact to not accidentally treat the padding as real data. The following is a list of functions that have this issue:
1. OrderBook.getAllOrderIds(): The impact is unclear, as the function is only used in the test contracts.

2. LimitOrderBatcher.batchTokenToTokenOrders(): The function is called by TokenToTokenLimitOrderExecution.executeTokenToTokenOrders(). Fortunately, the
implementation of executeTokenToTokenOrders() seems to be aware of the fact that batches can be empty.

**Recommendation**: Either get an exact array length and allocate the array with the correct size or try to override the array length before returning the array. Otherwise, consider adding a warning to the above functions to ensure callers are aware of the returned array potentially containing empty elements.
While newer solidity versions no longer allow assigning the array length directly, it is still possible to do so using assembly:

```js
assembly {
    mstore(<:your_array_var>, <:reset_size>)
}
```

### Resolution

In `OrderBook.getAllOrderIds()` assembly is used to resize the array after it is populated. Batching functionality was removed so the issue in `LimitOrderBatcher.batchTokenToTokenOrders()` no longer exists.



# QSP-21 `TaxedTokenLimitOrderExecution` Contains Code for Handling Non-Taxed Orders ✅

Severity: 🔵Informational🔵

## Description: 
The function `_executeTokenToTokenOrder()` checks whether the order to execute is taxed. In case it is not, the tokens for the order are transferred to the `SwapRouter`contract. When actually executing the swap in `_executeSwapTokenToWethOrder()`, the swap is performed using the order.owner as sender, i.e. the tokens will be sent again from that address. Since the function is typically only called from code paths where orders are taxed, the best case scenario is that `TaxedTokenLimitOrderExecution.sol#L323-326` is dead code. In case somebody calls this function manually with a non-taxed order, it might lead to tokens being sent erroneously to the SwapRouter.

### Resolution
This code has been removed with the new contract architecture for linear execution. Taxed orders now follow the same execution flow as untaxed orders dependent on whether the swap is happening on Token-> Weth or Token->Token.

<<<<<<< HEAD
## QSP-22 Unlocked Pragma ✅
Severity: 🔵Informational🔵
## Description: 
Every Solidity file specifies in the header a version number of the format pragma solidity (^)0.8.*. The caret (^) before the version number implies an unlocked pragma,
meaning that the compiler will use the specified version and above, hence the term "unlocked".
### Resolution
Locked all core contracts at solidity v0.8.16.
=======
# QSP-22 Unlocked Pragma ✅
### Resolution
Locked all pragma versions to 0.8.16 in core contracts.
# QSP-23 Allowance Not Checked when Updating Orders ✅
Severity: 🔵Informational🔵
## Description: 
When placing an order, the contract will check if users set a high enough allowance to the ORDER_ROUTER contract (L216). However, this is not checked when updating an order in
the function updateOrder().
### Resolution
Added a check that ensures the allowance of the sender on the `LimitOrderExecutor` contract >= the `newOrder.quantity`. Reference `OrderBook.sol#L277-281` for the fix:
```
        ///@notice If the total approved quantity is less than the newOrder.quantity, revert.
        if (totalApprovedQuantity < newOrder.quantity) {
            revert InsufficientAllowanceForOrderUpdate();
        }
```
Test Reference `OrderBook.t.sol#L363-401`:
```
    ///@notice Test fail update order insufficient allowance
    function testFailUpdateOrder_InsufficientAllowanceForOrderUpdate(
        uint128 price,
        uint64 quantity,
        uint128 amountOutMin,
        uint128 newPrice,
        uint128 newAmountOutMin
    ) public {
        cheatCodes.deal(address(this), MAX_UINT);
        IERC20(swapToken).approve(address(limitOrderExecutor), quantity);
        cheatCodes.deal(address(swapHelper), MAX_UINT);
        swapHelper.swapEthForTokenWithUniV2(100000000000 ether, swapToken);

        //create a new order
        OrderBook.Order memory order = newOrder(
            swapToken,
            wnato,
            price,
            quantity,
            amountOutMin
        );

        //place a mock order
        bytes32 orderId = placeMockOrder(order);

        //create a new order to replace the old order
        OrderBook.Order memory updatedOrder = newOrder(
            swapToken,
            wnato,
            newPrice,
            quantity + 1, //Change the quantity to more than the approved amount
            newAmountOutMin
        );

        updatedOrder.orderId = orderId;

        //submit the updated order should revert since approved quantity is less than order quantity
        orderBook.updateOrder(updatedOrder);
    }
```
>>>>>>> 4f540e09

# QSP-24 Incorrect Restriction in fromUInt256 ✅
Severity: 🔵Informational🔵
## Description: 
In the function `fromUInt256()`, if the input `x` is an unsigned integer and `x <= 0xFFFFFFFFFFFFFFFF`, then after `x << 64`, it will be less than or equal to `MAX64.64`. However
the restriction for `x` is set to `<= 0x7FFFFFFFFFFFFFFF` in the current implementation.
### Resolution
Changed the require statement to the reccomended validation logic. Reference `ConveyorMath.sol#L20-25`.
```
function fromUInt256(uint256 x) internal pure returns (uint128) {
    unchecked {
        require(x <= 0xFFFFFFFFFFFFFFFF);
        return uint128(x << 64);
    }
}
```


# QSP-25 Extremely Expensive Batch Execution for Uniswap V3 ❌

# QSP-26 Issues in Maximum Beacon Reward Calculation ❌

# QSP-27 Verifier's Dilemma ❌

# QSP-28 Taxed Token Swaps Using Uniswap V3 Might Fail ❌

# **Code Documentation**

## Consider providing instructions on how to build and test the contracts in the README.
## Consider providing a link in the code comment for the SwapRouter._getV2PairAddress() function (L1025-1045) on how the address is determined: Uniswap V2 Pair Address doc.
## The comment in LimitOrderRouter.sol#L416 (within the `_validateOrderSequencing()` function) does not match the implementation. Change it from "Check if thetoken tax status is the same..." to "Check if the buy/sell status is the same..." instead.
## The code documentation/comment in `LimitOrderBatcher.sol#L22` and `LimitOrderBatcher.sol#L35` for the `batchTokenToTokenOrders()` function seems inconsistent with the implementation. The comment states "Function to batch multiple token to weth orders together" and "Create a new token to weth batch order", but the function is token to "token" and not token to "weth".
## `LimitOrderBatcher.sol#L469` states, "If the order is a buy order, set the initial best price at 0". However, the implementation set the initial best price to the max of `uint256`. Similarly, L475 states, "If the order is a sell order, set the initial best price at max `uint256`". In contrast, the implementation sets the initial price to zero. The implementation seems correct, and the comment is misleading.
## The code documentation for the following contracts seems misplaced: `TaxedTokenLimitOrderExecution`, `TokenToTokenLimitOrderExecution`, and `TokenToWethLimitOrderExecution`. They all have `@title SwapRouter` instead of each contract's documentation.
## Fix the code documentation for the `ConveyorMath.add64x64()` function. L65 states that "helper to add two unsigened `128.128` fixed point numbers" while the functions add two `64.64` fixed point numbers instead. Also, there is a typo on the word "unsigened", which should be "unsigned".
## Consider adding NatSpec documentation for the following functions in `ConveyorMath.sol`: `sub()`, `sub64UI()`, `abs()`, `sqrt128()`, `sqrt()`, and `sqrtBig()`. It is unclear which types they operate on (e.g., whether they should be fixed-point numbers).
## Fix the code documentation for the `ConveyorMath.mul128x64()` function. **L130** states that "helper function to multiply two unsigned `64.64` fixed point numbers" while multiplying a `128.128` fixed point number with another `64.64` fixed-point number.
## Add `@param` comment for the field `taxIn` of the struct Order **(L44-73)** in `OrderBook.sol`.
## Consider adding a warning for the `SwapRouter.calculateFee()` function that the amountIn can only be the amount **WETH (or 18 decimal tokens)**.
## The onlyOwner modifier implemented in the `LimitOrderExecution.sol` contracts has documentation that states that the modifier should be applied to the function `transferOwnership()`. As there is no transferOwnership() function in those contracts, either add one or remove it from the modifier documentation.
## `ConveyorMath.mul128I()#L167`, **"multiply unsigned 64.64" should be "128.128"**.
## `ConveyorMath.div128x128()#L213`, **"@return unsigned uint128 64.64" should be "128.128"**.
## `ConveyorMath.divUI()#L229`, **"helper function to divide two 64.64 fixed point numbers" should be "... two integers"**.
## `ConveyorMath.divUI128x128()#L310`, **"helper function to divide two unsigned 64.64 fixed point" should be "... two integers".**
## `ConveyorMath.divUI128x128()#L313`, **"@return unsigned uint128 64.64 unsigned integer" should be "... uint256 128.128 fixed point number"**.
## `ConveyorMath.divUU128x128()#L330`, **"@return unsigned 64.64" should be "... 128.128"**.
## `TokenToWethLimitOrderExecution.sol#L349`, **the documentation is wrong, since the function only handles tokenA -> Weth**.
## `TaxedTokenLimitOrderExecution.sol#L197`, **the documentation is wrong, since the function only handles tokenA -> Weth**.
## The following functions do not have any documentation:
       `ConveyorTickMath.fromX96()`
       `ConveyorMath.sub()`
       `ConveyorMath.sub64UI()`
      ` ConveyorMath.sqrt128()`
       `ConveyorMath.sqrt()`
       `ConveyorMath.sqrtBig()`
       `QuadruplePrecision.to128x128()`
       `QuadruplePrecision.fromInt()`
       `QuadruplePrecision.toUInt()`
       `QuadruplePrecision.from64x64()`
       `QuadruplePrecision.to64x64()`
       `QuadruplePrecision.fromUInt()`
       `QuadruplePrecision.from128x128()`
## The `@return` documentation for the following functions is unclear:
       `ConveyorMath.mul64x64()` (expecting unsigned 64.64).
       `ConveyorMath.mul128x64() (expecting unsigned 128.128).
       `ConveyorMath.mul64I()` (expecting unsigned integer).
       `ConveyorMath.mul128I()` (expecting unsigned integer).
       
# **Adherence to Best Practices**
## Remove the unused function `OrderBook._resolveCompletedOrderAndEmitOrderFufilled()` (L371-392).
## Remove the unused function `OrderBook.incrementTotalOrdersQuantity()` (L441-448).
## `OrderBook.sol#L487`, replace the magic number 100 in the `_calculateMinGasCredits()` function with a named constant.
## `OrderBook.sol#L505`, replace the magic number 150 in the `_hasMinGasCredits()` function with a named constant.
## Consider setting the tempOwner to zero in the `LimitOrderRouter.confirmTransferOwnership()` function once the owner is set. By cleaning up the storage, the EVM will refund some gas.
## Consider replacing the assembly block with simply `initalTxGas = gasleft()` in `LimitOrderRouter.sol#434-436`(within the `executeOrders()` function). The gas saved with the assembly is negligible (around 10).
## Consider removing the `LimitOrderBatcher._buyOrSell()` function. The code using this function can replace it simply with `firstOrder.buy on L44` and L207.
## Consider renaming the `ConveyorMath.mul64I() (L149)` and the `ConveyorMath.mul128I()` (L171) functions to `mul64U()` and `mul128U()` instead. The functions handle unsigned integers instead of signed integers.
## GasOracle.getGasPrice() tends to get called multiple times per execution. Consider whether it's possible to cache it to avoid multiple external calls.
## `OrderBook.addressToOrderIds` seems unnecessary. It is used to check whether orders exist via: `bool orderExists = addressToOrderIds[msg.sender] [newOrder.orderId];`. This can also be done through `bool orderExists = orderIdToOrder[newOrder.orderId].owner == msg.sender`.
## `OrderBook.orderIdToOrder` should be declared as internal since the generated getter function leads to "stack too deep" errors when compiled without optimizations, which is required for collecting code coverage.
## Consider using `orderNonce` as the orderId directly instead of hashing it with `block.timestamp`, since the orderNonce will already be unique.
## `OrderBook.sol#L177` and `LimitOrderRouter.sol#L285` perform a modulo operation on the block.timestamp and casts the result to uint32. A cast to uint32 willtruncate the value the same way the modulo operation does, which is therefore redundant and can be removed.
## In `OrderBook.placeOrder()`, the local variables `orderIdIndex` and i will always have the same value. `orderIdIndex` can be removed and uses replaced by i.
## Consider removing the `OrderBook.cancelOrder()` function, since the OrderBook.cancelOrders() contains nearly identical code. Additionally, to place an order, only the OrderBook.placeOrders() function exists, which makes the API inconsistent.
## `LimitOrderRouter.refreshOrder()#254` calls `getGasPrice()` in each loop iteration. Since the gas price does not change within a transaction, move this call out of the loop to save gas.
## `LimitOrderRouter.refreshOrder()#277` sends the fees to the message sender on each loop. Consider accumulating the amount and use a single `safeTransferETH()` call at the end of the function.
## `SwapRouter.sol` should implement the `IOrderRouter` interface explicitly to ensure the function signatures match.
## `SwapRouter._calculateV2SpotPrice()#L961` computes the Uniswap V2 token pair address manually and enforces that it is equal to the `IUniswapV2Factory.getPair()` immediately after. Since the addresses must match, consider using just the output of the call to `getPair()` and remove the manual address computation. The `getPair()` function returns the zero address in case the pair has not been created.
## SwapRouter._swapV3() makes a call to `getNextSqrtPriceV3()` to receive the `_sqrtPriceLimitX96` parameter that is passed to the pool's `swap() `function. Since the `getNextSqrtPriceV3()` function potentially also performs the expensive swap through the use of a `Quoter.quoteExactInputSingle()` call and the output amount of the swap will be checked by `uniswapV3SwapCallback()` anyway, consider using the approach of Uniswap V3's router and supply `(_zeroForOne ? TickMath.MIN_SQRT_RATIO + 1 : TickMath.MAX_SQRT_RATIO - 1)` as the `_sqrtPriceLimitX96` parameter.
This would also allow removing the dependency on the Quoter contract for the SwapRouter contract.
## Save the `uniV3AmountOut` amount in memory and set the contract storage back to 0 before returning the amount in `SwapRouter._swapV3()#L829` to save gas (see **EIP-1283**).
## The iQuoter member should be removed from the `*LimitOrderExecution.sol` contracts, since they are not used by the contracts and already inherited through `LimitOrderBatcher`.
## ConveyorMath.mul64x64#L125 uses an unclear require message that looks like a leftover from debugging.
## `SwapRouter.calculateReward()#L320`, **change (0.005-fee)/2+0.001*10**2 to ((0.005-fee)/2+0.001)*10**2** to avoid confusion about operator precedence.
## `ConveyorMath.divUI()` and `ConveyorMath.divUU()` perform the same computation. Remove `divUI()`.
## `ConveyorMath.divUI128x128()` and `ConveyorMath.divUU128x128()` perform the same computation. Remove `divUI128x128()`.
## The function `mostSignificantBit()` exists in both ConveyorBitMath.sol and QuadruplePrecision.sol. Remove one of them.
## Typos in variables:
### Several variables contain the typo fufilled instead of fulfilled. Some of these are externally visible.
    parameter _reciever in `SwapRouter._swapV2()` should be renamed to _receiver, the return variable amountRecieved should be amountReceived
    parameter _reciever in `SwapRouter._swapV3()` should be renamed to _receiver, the return variable amountRecieved should be amountReceived
    parameter _reciever in `SwapRouter._swap()` should be renamed to _receiver, the return variable amountRecieved should be amountReceived.
## OrderBook.sol#L240 could use storage instead of memory to save gas.
## Internal function `_executeSwapTokenToWethOrder()` in `TokenToWethLimitOrderExecution.sol` is never used and can be removed.
<|MERGE_RESOLUTION|>--- conflicted
+++ resolved
@@ -176,7 +176,7 @@
 ### Resolution
 This code has been removed with the new contract architecture for linear execution. Taxed orders now follow the same execution flow as untaxed orders dependent on whether the swap is happening on Token-> Weth or Token->Token.
 
-<<<<<<< HEAD
+
 ## QSP-22 Unlocked Pragma ✅
 Severity: 🔵Informational🔵
 ## Description: 
@@ -184,10 +184,7 @@
 meaning that the compiler will use the specified version and above, hence the term "unlocked".
 ### Resolution
 Locked all core contracts at solidity v0.8.16.
-=======
-# QSP-22 Unlocked Pragma ✅
-### Resolution
-Locked all pragma versions to 0.8.16 in core contracts.
+
 # QSP-23 Allowance Not Checked when Updating Orders ✅
 Severity: 🔵Informational🔵
 ## Description: 
@@ -243,7 +240,7 @@
         orderBook.updateOrder(updatedOrder);
     }
 ```
->>>>>>> 4f540e09
+
 
 # QSP-24 Incorrect Restriction in fromUInt256 ✅
 Severity: 🔵Informational🔵
