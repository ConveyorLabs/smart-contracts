// SPDX-License-Identifier: MIT
pragma solidity ^0.8.19;

import {Script} from "../../lib/forge-std/src/Script.sol";
import {ConveyorRouterV1} from "../ConveyorRouterV1.sol";
import {ICREATE3Factory} from "../../lib/create3-factory/src/ICREATE3Factory.sol";

contract Deploy is Script {
    ///@dev Arbitrum Constructor Constants
    address constant WETH = 0x82aF49447D8a07e3bd95BD0d56f35241523fBab1;

    function run() public returns (address conveyorRouterV1) {
        // uint256 deployerPrivateKey = vm.envUint("PRIVATE_KEY");

<<<<<<< HEAD
        bytes32 salt = bytes32("0x8fbb158");
        bytes memory creationCode =
            abi.encodePacked(type(ConveyorRouterV1).creationCode, abi.encode(WETH, 184467440737095));
=======
        vm.startBroadcast(deployerPrivateKey);

        /// Deploy ConveyorRouterV1
        conveyorRouterV1 = new ConveyorRouterV1(
            WETH
        );
>>>>>>> 393bf40b

        vm.startBroadcast();
        conveyorRouterV1 = ICREATE3Factory(0x93FEC2C00BfE902F733B57c5a6CeeD7CD1384AE1).deploy(salt, creationCode);
        vm.stopBroadcast();
    }
}<|MERGE_RESOLUTION|>--- conflicted
+++ resolved
@@ -12,18 +12,12 @@
     function run() public returns (address conveyorRouterV1) {
         // uint256 deployerPrivateKey = vm.envUint("PRIVATE_KEY");
 
-<<<<<<< HEAD
-        bytes32 salt = bytes32("0x8fbb158");
-        bytes memory creationCode =
-            abi.encodePacked(type(ConveyorRouterV1).creationCode, abi.encode(WETH, 184467440737095));
-=======
-        vm.startBroadcast(deployerPrivateKey);
+        vm.startBroadcast();
 
         /// Deploy ConveyorRouterV1
         conveyorRouterV1 = new ConveyorRouterV1(
             WETH
         );
->>>>>>> 393bf40b
 
         vm.startBroadcast();
         conveyorRouterV1 = ICREATE3Factory(0x93FEC2C00BfE902F733B57c5a6CeeD7CD1384AE1).deploy(salt, creationCode);
